# detect the OS
if(${CMAKE_SYSTEM_NAME} STREQUAL "Windows")
    set(SFML_OS_WINDOWS 1)

    # don't use the OpenGL ES implementation on Windows
    set(OPENGL_ES 0)

<<<<<<< HEAD
    # detect the architecture
    if(CMAKE_SIZEOF_VOID_P EQUAL 4)
=======
    # detect the architecture (note: this test won't work for cross-compilation)
    include(CheckTypeSize)
    check_type_size(void* SIZEOF_VOID_PTR)

    if(${SIZEOF_VOID_PTR} STREQUAL "4")
>>>>>>> c9d065a0
        set(ARCH_32BITS 1)
    elseif(CMAKE_SIZEOF_VOID_P EQUAL 8)
        set(ARCH_64BITS 1)
    else()
        message(FATAL_ERROR "Unsupported architecture")
        return()
    endif()
elseif(${CMAKE_SYSTEM_NAME} STREQUAL "Linux")
    set(SFML_OS_UNIX 1)

    if(ANDROID)
        set(SFML_OS_ANDROID 1)

        # use the OpenGL ES implementation on Android
        set(OPENGL_ES 1)
    else()
        set(SFML_OS_LINUX 1)

        # don't use the OpenGL ES implementation on Linux
        set(OPENGL_ES 0)
    endif()
elseif(CMAKE_SYSTEM_NAME MATCHES "^k?FreeBSD$")
    set(SFML_OS_FREEBSD 1)

    # don't use the OpenGL ES implementation on FreeBSD
    set(OPENGL_ES 0)
elseif(CMAKE_SYSTEM_NAME MATCHES "^OpenBSD$")
    set(SFML_OS_OPENBSD 1)

    # don't use the OpenGL ES implementation on OpenBSD
    set(OPENGL_ES 0)
elseif(CMAKE_SYSTEM_NAME MATCHES "^NetBSD$")
    set(SFML_OS_NETBSD 1)

    # don't use the OpenGL ES implementation on NetBSD
    set(OPENGL_ES 0)
elseif(${CMAKE_SYSTEM_NAME} STREQUAL "iOS")
    set(SFML_OS_IOS 1)
    # As we want to find packages in our extlibs folder too
    # we need to tell CMake we want to search there instead
    set(CMAKE_FIND_ROOT_PATH_MODE_LIBRARY NEVER)
    set(CMAKE_FIND_ROOT_PATH_MODE_INCLUDE NEVER)
    set(CMAKE_FIND_ROOT_PATH_MODE_PACKAGE NEVER)
    set(CMAKE_FIND_ROOT_PATH_MODE_PROGRAM NEVER)
    # use the OpenGL ES implementation on iOS
    set(OPENGL_ES 1)
elseif(${CMAKE_SYSTEM_NAME} STREQUAL "Darwin")
<<<<<<< HEAD
    set(SFML_OS_MACOS 1)
    # don't use the OpenGL ES implementation on macOS
    set(OPENGL_ES 0)
=======
    if(IOS)
        set(SFML_OS_IOS 1)

        # use the OpenGL ES implementation on iOS
        set(OPENGL_ES 1)
    else()
        set(SFML_OS_MACOSX 1)

        # don't use the OpenGL ES implementation on Mac OS X
        set(OPENGL_ES 0)

        # detect OS X version. (use '/usr/bin/sw_vers -productVersion' to extract V from '10.V.x'.)
        EXEC_PROGRAM(/usr/bin/sw_vers ARGS -productVersion OUTPUT_VARIABLE MACOSX_VERSION_RAW)
        STRING(REGEX REPLACE "10\\.([0-9]+).*" "\\1" MACOSX_VERSION "${MACOSX_VERSION_RAW}")

        if(${MACOSX_VERSION} LESS 7)
            message(FATAL_ERROR "Unsupported version of OS X: ${MACOSX_VERSION_RAW}")
            return()
        endif()
    endif()
>>>>>>> c9d065a0
elseif(${CMAKE_SYSTEM_NAME} STREQUAL "Android")
    set(SFML_OS_ANDROID 1)
    # use the OpenGL ES implementation on Android
    set(OPENGL_ES 1)

# comparing CMAKE_SYSTEM_NAME with "CYGWIN" generates a false warning depending on the CMake version
# let's avoid it so the actual error is more visible
elseif(${CYGWIN})
    message(FATAL_ERROR "Unfortunately SFML doesn't support Cygwin's 'hybrid' status between both Windows and Linux derivatives.\nIf you insist on using the GCC, please use a standalone build of MinGW without the Cygwin environment instead.")
else()
    message(FATAL_ERROR "Unsupported operating system or environment")
    return()
endif()

<<<<<<< HEAD
# set pkgconfig install directory
# this could be e.g. macports on mac or msys2 on windows etc.
set(SFML_PKGCONFIG_DIR "/${CMAKE_INSTALL_LIBDIR}/pkgconfig")

if(SFML_OS_FREEBSD OR SFML_OS_OPENBSD OR SFML_OS_NETBSD)
    set(SFML_PKGCONFIG_DIR "/libdata/pkgconfig")
endif()

# detect the compiler
=======
# detect the compiler and its version
>>>>>>> c9d065a0
# Note: The detection is order is important because:
# - Visual Studio can both use MSVC and Clang
# - GNUCXX can still be set on macOS when using Clang
if(MSVC)
    set(SFML_COMPILER_MSVC 1)

    if(CMAKE_CXX_COMPILER_ID MATCHES "Clang")
        set(SFML_COMPILER_CLANG_CL 1)
    endif()
<<<<<<< HEAD
=======

    if(CMAKE_CXX_COMPILER_ID MATCHES "Clang")
        set(SFML_COMPILER_CLANG_CL 1)
    endif()

>>>>>>> c9d065a0
elseif(CMAKE_CXX_COMPILER_ID MATCHES "Clang")
    set(SFML_COMPILER_CLANG 1)
elseif(CMAKE_CXX_COMPILER_ID MATCHES "GNU")
    set(SFML_COMPILER_GCC 1)

    execute_process(COMMAND "${CMAKE_CXX_COMPILER}" "--version" OUTPUT_VARIABLE GCC_COMPILER_VERSION)
    string(REGEX MATCHALL ".*(tdm[64]*-[1-9]).*" SFML_COMPILER_GCC_TDM "${GCC_COMPILER_VERSION}")
else()
    message(WARNING "Unrecognized compiler: ${CMAKE_CXX_COMPILER_ID}. Use at your own risk.")
endif()<|MERGE_RESOLUTION|>--- conflicted
+++ resolved
@@ -5,16 +5,8 @@
     # don't use the OpenGL ES implementation on Windows
     set(OPENGL_ES 0)
 
-<<<<<<< HEAD
     # detect the architecture
     if(CMAKE_SIZEOF_VOID_P EQUAL 4)
-=======
-    # detect the architecture (note: this test won't work for cross-compilation)
-    include(CheckTypeSize)
-    check_type_size(void* SIZEOF_VOID_PTR)
-
-    if(${SIZEOF_VOID_PTR} STREQUAL "4")
->>>>>>> c9d065a0
         set(ARCH_32BITS 1)
     elseif(CMAKE_SIZEOF_VOID_P EQUAL 8)
         set(ARCH_64BITS 1)
@@ -53,43 +45,24 @@
     set(OPENGL_ES 0)
 elseif(${CMAKE_SYSTEM_NAME} STREQUAL "iOS")
     set(SFML_OS_IOS 1)
+
     # As we want to find packages in our extlibs folder too
     # we need to tell CMake we want to search there instead
     set(CMAKE_FIND_ROOT_PATH_MODE_LIBRARY NEVER)
     set(CMAKE_FIND_ROOT_PATH_MODE_INCLUDE NEVER)
     set(CMAKE_FIND_ROOT_PATH_MODE_PACKAGE NEVER)
     set(CMAKE_FIND_ROOT_PATH_MODE_PROGRAM NEVER)
+    
     # use the OpenGL ES implementation on iOS
     set(OPENGL_ES 1)
 elseif(${CMAKE_SYSTEM_NAME} STREQUAL "Darwin")
-<<<<<<< HEAD
     set(SFML_OS_MACOS 1)
+
     # don't use the OpenGL ES implementation on macOS
     set(OPENGL_ES 0)
-=======
-    if(IOS)
-        set(SFML_OS_IOS 1)
-
-        # use the OpenGL ES implementation on iOS
-        set(OPENGL_ES 1)
-    else()
-        set(SFML_OS_MACOSX 1)
-
-        # don't use the OpenGL ES implementation on Mac OS X
-        set(OPENGL_ES 0)
-
-        # detect OS X version. (use '/usr/bin/sw_vers -productVersion' to extract V from '10.V.x'.)
-        EXEC_PROGRAM(/usr/bin/sw_vers ARGS -productVersion OUTPUT_VARIABLE MACOSX_VERSION_RAW)
-        STRING(REGEX REPLACE "10\\.([0-9]+).*" "\\1" MACOSX_VERSION "${MACOSX_VERSION_RAW}")
-
-        if(${MACOSX_VERSION} LESS 7)
-            message(FATAL_ERROR "Unsupported version of OS X: ${MACOSX_VERSION_RAW}")
-            return()
-        endif()
-    endif()
->>>>>>> c9d065a0
 elseif(${CMAKE_SYSTEM_NAME} STREQUAL "Android")
     set(SFML_OS_ANDROID 1)
+
     # use the OpenGL ES implementation on Android
     set(OPENGL_ES 1)
 
@@ -102,19 +75,7 @@
     return()
 endif()
 
-<<<<<<< HEAD
-# set pkgconfig install directory
-# this could be e.g. macports on mac or msys2 on windows etc.
-set(SFML_PKGCONFIG_DIR "/${CMAKE_INSTALL_LIBDIR}/pkgconfig")
-
-if(SFML_OS_FREEBSD OR SFML_OS_OPENBSD OR SFML_OS_NETBSD)
-    set(SFML_PKGCONFIG_DIR "/libdata/pkgconfig")
-endif()
-
 # detect the compiler
-=======
-# detect the compiler and its version
->>>>>>> c9d065a0
 # Note: The detection is order is important because:
 # - Visual Studio can both use MSVC and Clang
 # - GNUCXX can still be set on macOS when using Clang
@@ -124,14 +85,6 @@
     if(CMAKE_CXX_COMPILER_ID MATCHES "Clang")
         set(SFML_COMPILER_CLANG_CL 1)
     endif()
-<<<<<<< HEAD
-=======
-
-    if(CMAKE_CXX_COMPILER_ID MATCHES "Clang")
-        set(SFML_COMPILER_CLANG_CL 1)
-    endif()
-
->>>>>>> c9d065a0
 elseif(CMAKE_CXX_COMPILER_ID MATCHES "Clang")
     set(SFML_COMPILER_CLANG 1)
 elseif(CMAKE_CXX_COMPILER_ID MATCHES "GNU")
