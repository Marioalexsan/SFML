////////////////////////////////////////////////////////////
//
// SFML - Simple and Fast Multimedia Library
// Copyright (C) 2007-2023 Marco Antognini (antognini.marco@gmail.com),
//                         Laurent Gomila (laurent@sfml-dev.org)
//
// This software is provided 'as-is', without any express or implied warranty.
// In no event will the authors be held liable for any damages arising from the use of this software.
//
// Permission is granted to anyone to use this software for any purpose,
// including commercial applications, and to alter it and redistribute it freely,
// subject to the following restrictions:
//
// 1. The origin of this software must not be misrepresented;
//    you must not claim that you wrote the original software.
//    If you use this software in a product, an acknowledgment
//    in the product documentation would be appreciated but is not required.
//
// 2. Altered source versions must be plainly marked as such,
//    and must not be misrepresented as being the original software.
//
// 3. This notice may not be removed or altered from any source distribution.
//
////////////////////////////////////////////////////////////

////////////////////////////////////////////////////////////
// Headers
////////////////////////////////////////////////////////////
#include <SFML/System/Err.hpp>
#include <SFML/Window/OSX/HIDInputManager.hpp>

#include <AppKit/AppKit.h>
#include <ostream>

<<<<<<< HEAD
namespace sf::priv
=======
namespace
{
static const sf::Uint8 UnknownVirtualCode = 0xff;
static const bool IsIsoKeyboard = (KBGetLayoutType(LMGetKbdType()) == kKeyboardISO);
}

namespace sf
{
namespace priv
>>>>>>> e82d20c2
{
////////////////////////////////////////////////////////////
HIDInputManager& HIDInputManager::getInstance()
{
    static HIDInputManager instance;
    return instance;
}


////////////////////////////////////////////////////////////
long HIDInputManager::getLocationID(IOHIDDeviceRef device)
{
    long loc = 0;

    // Get a unique ID: its USB location ID
    CFTypeRef typeRef = IOHIDDeviceGetProperty(device, CFSTR(kIOHIDLocationIDKey));
    if (!typeRef || (CFGetTypeID(typeRef) != CFNumberGetTypeID()))
        return 0;

    CFNumberRef locRef = static_cast<CFNumberRef>(typeRef);

    if (!CFNumberGetValue(locRef, kCFNumberLongType, &loc))
        return 0;

    return loc;
}


////////////////////////////////////////////////////////////
CFDictionaryRef HIDInputManager::copyDevicesMask(UInt32 page, UInt32 usage)
{
    // Create the dictionary.
    CFMutableDictionaryRef dict = CFDictionaryCreateMutable(kCFAllocatorDefault,
                                                            2,
                                                            &kCFTypeDictionaryKeyCallBacks,
                                                            &kCFTypeDictionaryValueCallBacks);

    // Add the page value.
    CFNumberRef value = CFNumberCreate(kCFAllocatorDefault, kCFNumberIntType, &page);
    CFDictionarySetValue(dict, CFSTR(kIOHIDDeviceUsagePageKey), value);
    CFRelease(value);

    // Add the usage value (which is only valid if page value exists).
    value = CFNumberCreate(kCFAllocatorDefault, kCFNumberIntType, &usage);
    CFDictionarySetValue(dict, CFSTR(kIOHIDDeviceUsageKey), value);
    CFRelease(value);

    return dict;
}


<<<<<<< HEAD
////////////////////////////////////////////////////////////
HIDInputManager::HIDInputManager()
{
    // Get the current keyboard layout
    TISInputSourceRef tis = TISCopyCurrentKeyboardLayoutInputSource();
    m_layoutData          = static_cast<CFDataRef>(TISGetInputSourceProperty(tis, kTISPropertyUnicodeKeyLayoutData));

    if (m_layoutData == nil)
=======
////////////////////////////////////////////////////////
Keyboard::Key HIDInputManager::localizedKey(UniChar ch)
{
    // Apple is using the private range 0xE000 - 0xF8FF for special keys.
    // Otherwise one can refer to the usual Unicode table.
    switch (ch)
    {
        case 0x41: return Keyboard::A; // uppercase A
        case 0x42: return Keyboard::B;
        case 0x43: return Keyboard::C;
        case 0x44: return Keyboard::D;
        case 0x45: return Keyboard::E;
        case 0x46: return Keyboard::F;
        case 0x47: return Keyboard::G;
        case 0x48: return Keyboard::H;
        case 0x49: return Keyboard::I;
        case 0x4a: return Keyboard::J;
        case 0x4b: return Keyboard::K;
        case 0x4c: return Keyboard::L;
        case 0x4d: return Keyboard::M;
        case 0x4e: return Keyboard::N;
        case 0x4f: return Keyboard::O;
        case 0x50: return Keyboard::P;
        case 0x51: return Keyboard::Q;
        case 0x52: return Keyboard::R;
        case 0x53: return Keyboard::S;
        case 0x54: return Keyboard::T;
        case 0x55: return Keyboard::U;
        case 0x56: return Keyboard::V;
        case 0x57: return Keyboard::W;
        case 0x58: return Keyboard::X;
        case 0x59: return Keyboard::Y;
        case 0x5a: return Keyboard::Z;

        case 0x61: return Keyboard::A; // lowercase A
        case 0x62: return Keyboard::B;
        case 0x63: return Keyboard::C;
        case 0x64: return Keyboard::D;
        case 0x65: return Keyboard::E;
        case 0x66: return Keyboard::F;
        case 0x67: return Keyboard::G;
        case 0x68: return Keyboard::H;
        case 0x69: return Keyboard::I;
        case 0x6a: return Keyboard::J;
        case 0x6b: return Keyboard::K;
        case 0x6c: return Keyboard::L;
        case 0x6d: return Keyboard::M;
        case 0x6e: return Keyboard::N;
        case 0x6f: return Keyboard::O;
        case 0x70: return Keyboard::P;
        case 0x71: return Keyboard::Q;
        case 0x72: return Keyboard::R;
        case 0x73: return Keyboard::S;
        case 0x74: return Keyboard::T;
        case 0x75: return Keyboard::U;
        case 0x76: return Keyboard::V;
        case 0x77: return Keyboard::W;
        case 0x78: return Keyboard::X;
        case 0x79: return Keyboard::Y;
        case 0x7a: return Keyboard::Z;

        case 0x30: return Keyboard::Num0;
        case 0x31: return Keyboard::Num1;
        case 0x32: return Keyboard::Num2;
        case 0x33: return Keyboard::Num3;
        case 0x34: return Keyboard::Num4;
        case 0x35: return Keyboard::Num5;
        case 0x36: return Keyboard::Num6;
        case 0x37: return Keyboard::Num7;
        case 0x38: return Keyboard::Num8;
        case 0x39: return Keyboard::Num9;

        case 0x1b: return Keyboard::Escape;

        /* Those are not represented using Unicode.
         * case 0x: return Keyboard::LControl;
         * case 0x: return Keyboard::LShift;
         * case 0x: return Keyboard::LAlt;
         * case 0x: return Keyboard::LSystem;
         * case 0x: return Keyboard::RControl;
         * case 0x: return Keyboard::RShift;
         * case 0x: return Keyboard::RAlt;
         * case 0x: return Keyboard::RSystem;
         */

        case NSMenuFunctionKey: return Keyboard::Menu;

        case 0x5b: return Keyboard::LBracket;
        case 0x5d: return Keyboard::RBracket;
        case 0x3b: return Keyboard::Semicolon;
        case 0x2c: return Keyboard::Comma;
        case 0x2e: return Keyboard::Period;
        case 0x27: return Keyboard::Apostrophe;
        case 0x2f: return Keyboard::Slash;
        case 0x5c: return Keyboard::Backslash;
        case 0x60: return Keyboard::Grave;
        case 0x3d: return Keyboard::Equal;
        case 0x2d: return Keyboard::Hyphen;
        case 0x20: return Keyboard::Space;
        case 0x0d: return Keyboard::Enter;
        case 0x08: return Keyboard::Backspace;
        case 0x09: return Keyboard::Tab;

        case NSPageUpFunctionKey:   return Keyboard::PageUp;
        case NSPageDownFunctionKey: return Keyboard::PageDown;
        case NSEndFunctionKey:      return Keyboard::End;
        case NSHomeFunctionKey:     return Keyboard::Home;
        case NSInsertFunctionKey:   return Keyboard::Insert;
        case NSDeleteFunctionKey:   return Keyboard::Delete;
        case 0x7f:                  return Keyboard::Delete;

        case 0x2b: return Keyboard::Add;
        // case 0x: return Keyboard::Subtract; // collision with Keyboard::Hyphen
        case 0x2a: return Keyboard::Multiply;
        // case 0x: return Keyboard::Divide; // collision with Keyboard::Slash

        case NSLeftArrowFunctionKey:  return Keyboard::Left;
        case NSRightArrowFunctionKey: return Keyboard::Right;
        case NSUpArrowFunctionKey:    return Keyboard::Up;
        case NSDownArrowFunctionKey:  return Keyboard::Down;

        /* Those are not represented using Unicode.
         * case 0x: return Keyboard::Numpad0;
         * case 0x: return Keyboard::Numpad1;
         * case 0x: return Keyboard::Numpad2;
         * case 0x: return Keyboard::Numpad3;
         * case 0x: return Keyboard::Numpad4;
         * case 0x: return Keyboard::Numpad5;
         * case 0x: return Keyboard::Numpad6;
         * case 0x: return Keyboard::Numpad7;
         * case 0x: return Keyboard::Numpad8;
         * case 0x: return Keyboard::Numpad9;
         */

        case NSF1FunctionKey:  return Keyboard::F1;
        case NSF2FunctionKey:  return Keyboard::F2;
        case NSF3FunctionKey:  return Keyboard::F3;
        case NSF4FunctionKey:  return Keyboard::F4;
        case NSF5FunctionKey:  return Keyboard::F5;
        case NSF6FunctionKey:  return Keyboard::F6;
        case NSF7FunctionKey:  return Keyboard::F7;
        case NSF8FunctionKey:  return Keyboard::F8;
        case NSF9FunctionKey:  return Keyboard::F9;
        case NSF10FunctionKey: return Keyboard::F10;
        case NSF11FunctionKey: return Keyboard::F11;
        case NSF12FunctionKey: return Keyboard::F12;
        case NSF13FunctionKey: return Keyboard::F13;
        case NSF14FunctionKey: return Keyboard::F14;
        case NSF15FunctionKey: return Keyboard::F15;

        case NSPauseFunctionKey:  return Keyboard::Pause;

        default:  return Keyboard::Unknown;
    }
}


////////////////////////////////////////////////////////
UniChar HIDInputManager::toUnicode(Keyboard::Key key)
{
    switch (key)
>>>>>>> e82d20c2
    {
        case Keyboard::A: return 0x41;
        case Keyboard::B: return 0x42;
        case Keyboard::C: return 0x43;
        case Keyboard::D: return 0x44;
        case Keyboard::E: return 0x45;
        case Keyboard::F: return 0x46;
        case Keyboard::G: return 0x47;
        case Keyboard::H: return 0x48;
        case Keyboard::I: return 0x49;
        case Keyboard::J: return 0x4a;
        case Keyboard::K: return 0x4b;
        case Keyboard::L: return 0x4c;
        case Keyboard::M: return 0x4d;
        case Keyboard::N: return 0x4e;
        case Keyboard::O: return 0x4f;
        case Keyboard::P: return 0x50;
        case Keyboard::Q: return 0x51;
        case Keyboard::R: return 0x52;
        case Keyboard::S: return 0x53;
        case Keyboard::T: return 0x54;
        case Keyboard::U: return 0x55;
        case Keyboard::V: return 0x56;
        case Keyboard::W: return 0x57;
        case Keyboard::X: return 0x58;
        case Keyboard::Y: return 0x59;
        case Keyboard::Z: return 0x5a;

        case Keyboard::Num0: return 0x30;
        case Keyboard::Num1: return 0x31;
        case Keyboard::Num2: return 0x32;
        case Keyboard::Num3: return 0x33;
        case Keyboard::Num4: return 0x34;
        case Keyboard::Num5: return 0x35;
        case Keyboard::Num6: return 0x36;
        case Keyboard::Num7: return 0x37;
        case Keyboard::Num8: return 0x38;
        case Keyboard::Num9: return 0x39;

        case Keyboard::Escape:  return 0x1b;

        /* Not representable as Unicode:
         * case Keyboard::LControl: return 0x;
         * case Keyboard::LShift:   return 0x;
         * case Keyboard::LAlt:     return 0x;
         * case Keyboard::LSystem:  return 0x;
         * case Keyboard::RControl: return 0x;
         * case Keyboard::RShift:   return 0x;
         * case Keyboard::RAlt:     return 0x;
         * case Keyboard::RSystem:  return 0x;
         */

        case Keyboard::Menu:  return NSMenuFunctionKey;

        case Keyboard::LBracket:   return 0x5b;
        case Keyboard::RBracket:   return 0x5d;
        case Keyboard::Semicolon:  return 0x3b;
        case Keyboard::Comma:      return 0x2c;
        case Keyboard::Period:     return 0x2e;
        case Keyboard::Apostrophe: return 0x27;
        case Keyboard::Slash:      return 0x2f;
        case Keyboard::Backslash:  return 0x5c;
        case Keyboard::Grave:      return 0x60;
        case Keyboard::Equal:      return 0x3d;
        case Keyboard::Hyphen:     return 0x2d;
        case Keyboard::Space:      return 0x20;
        case Keyboard::Enter:      return 0x0d;
        case Keyboard::Backspace:  return 0x08;
        case Keyboard::Tab:        return 0x09;

        case Keyboard::PageUp:   return NSPageUpFunctionKey;
        case Keyboard::PageDown: return NSPageDownFunctionKey;
        case Keyboard::End:      return NSEndFunctionKey;
        case Keyboard::Home:     return NSHomeFunctionKey;
        case Keyboard::Insert:   return NSInsertFunctionKey;
        case Keyboard::Delete:   return NSDeleteFunctionKey;

        case Keyboard::Add:      return 0x2b;
        case Keyboard::Subtract: return 0x2d;
        case Keyboard::Multiply: return 0x2a;
        case Keyboard::Divide:   return 0x2f;

        case Keyboard::Left:  return NSLeftArrowFunctionKey;
        case Keyboard::Right: return NSRightArrowFunctionKey;
        case Keyboard::Up:    return NSUpArrowFunctionKey;
        case Keyboard::Down:  return NSDownArrowFunctionKey;

        /* Those are not represented using Unicode.
         * case Keyboard::Numpad0: return 0x;
         * case Keyboard::Numpad1: return 0x;
         * case Keyboard::Numpad2: return 0x;
         * case Keyboard::Numpad3: return 0x;
         * case Keyboard::Numpad4: return 0x;
         * case Keyboard::Numpad5: return 0x;
         * case Keyboard::Numpad6: return 0x;
         * case Keyboard::Numpad7: return 0x;
         * case Keyboard::Numpad8: return 0x;
         * case Keyboard::Numpad9: return 0x;
         */

        case Keyboard::F1:  return NSF1FunctionKey;
        case Keyboard::F2:  return NSF2FunctionKey;
        case Keyboard::F3:  return NSF3FunctionKey;
        case Keyboard::F4:  return NSF4FunctionKey;
        case Keyboard::F5:  return NSF5FunctionKey;
        case Keyboard::F6:  return NSF6FunctionKey;
        case Keyboard::F7:  return NSF7FunctionKey;
        case Keyboard::F8:  return NSF8FunctionKey;
        case Keyboard::F9:  return NSF9FunctionKey;
        case Keyboard::F10: return NSF10FunctionKey;
        case Keyboard::F11: return NSF11FunctionKey;
        case Keyboard::F12: return NSF12FunctionKey;
        case Keyboard::F13: return NSF13FunctionKey;
        case Keyboard::F14: return NSF14FunctionKey;
        case Keyboard::F15: return NSF15FunctionKey;

        case Keyboard::Pause: return NSPauseFunctionKey;

        default: return 0x00;
    }
}


////////////////////////////////////////////////////////
Keyboard::Scancode HIDInputManager::nonLocalizedKey(UniChar virtualKeycode)
{
    // See Chapter 2, esp. Figure 2-10 of
    // https://developer.apple.com/legacy/library/documentation/mac/pdf/MacintoshToolboxEssentials.pdf
    // Additional virtual codes come from
    // /System/Library/Frameworks/Carbon.framework/Versions/A/Frameworks/HIToolbox.framework/Versions/A/Headers/Events.h
    switch (virtualKeycode)
    {
        case 0x00: return Keyboard::Scan::A;
        case 0x0b: return Keyboard::Scan::B;
        case 0x08: return Keyboard::Scan::C;
        case 0x02: return Keyboard::Scan::D;
        case 0x0e: return Keyboard::Scan::E;
        case 0x03: return Keyboard::Scan::F;
        case 0x05: return Keyboard::Scan::G;
        case 0x04: return Keyboard::Scan::H;
        case 0x22: return Keyboard::Scan::I;
        case 0x26: return Keyboard::Scan::J;
        case 0x28: return Keyboard::Scan::K;
        case 0x25: return Keyboard::Scan::L;
        case 0x2e: return Keyboard::Scan::M;
        case 0x2d: return Keyboard::Scan::N;
        case 0x1f: return Keyboard::Scan::O;
        case 0x23: return Keyboard::Scan::P;
        case 0x0c: return Keyboard::Scan::Q;
        case 0x0f: return Keyboard::Scan::R;
        case 0x01: return Keyboard::Scan::S;
        case 0x11: return Keyboard::Scan::T;
        case 0x20: return Keyboard::Scan::U;
        case 0x09: return Keyboard::Scan::V;
        case 0x0d: return Keyboard::Scan::W;
        case 0x07: return Keyboard::Scan::X;
        case 0x10: return Keyboard::Scan::Y;
        case 0x06: return Keyboard::Scan::Z;

        case 0x12: return Keyboard::Scan::Num1;
        case 0x13: return Keyboard::Scan::Num2;
        case 0x14: return Keyboard::Scan::Num3;
        case 0x15: return Keyboard::Scan::Num4;
        case 0x17: return Keyboard::Scan::Num5;
        case 0x16: return Keyboard::Scan::Num6;
        case 0x1a: return Keyboard::Scan::Num7;
        case 0x1c: return Keyboard::Scan::Num8;
        case 0x19: return Keyboard::Scan::Num9;
        case 0x1d: return Keyboard::Scan::Num0;

        case 0x24: return Keyboard::Scan::Enter;
        case 0x35: return Keyboard::Scan::Escape;
        case 0x33: return Keyboard::Scan::Backspace;
        case 0x30: return Keyboard::Scan::Tab;
        case 0x31: return Keyboard::Scan::Space;

        case 0x18: return Keyboard::Scan::Equal;
        case 0x21: return Keyboard::Scan::LBracket;
        case 0x1e: return Keyboard::Scan::RBracket;
        case 0x2a: return Keyboard::Scan::Backslash;
        case 0x1b: return Keyboard::Scan::Hyphen;
        case 0x29: return Keyboard::Scan::Semicolon;
        case 0x27: return Keyboard::Scan::Apostrophe;
        case 0x32: return IsIsoKeyboard ? Keyboard::Scan::NonUsBackslash : Keyboard::Scan::Grave;
        case 0x0a: return Keyboard::Scan::Grave;
        case 0x2b: return Keyboard::Scan::Comma;
        case 0x2f: return Keyboard::Scan::Period;
        case 0x2c: return Keyboard::Scan::Slash;

        case 0x7a: return Keyboard::Scan::F1;
        case 0x78: return Keyboard::Scan::F2;
        case 0x63: return Keyboard::Scan::F3;
        case 0x76: return Keyboard::Scan::F4;
        case 0x60: return Keyboard::Scan::F5;
        case 0x61: return Keyboard::Scan::F6;
        case 0x62: return Keyboard::Scan::F7;
        case 0x64: return Keyboard::Scan::F8;
        case 0x65: return Keyboard::Scan::F9;
        case 0x6d: return Keyboard::Scan::F10;
        case 0x67: return Keyboard::Scan::F11;
        case 0x6f: return Keyboard::Scan::F12;
        case 0x69: return Keyboard::Scan::F13;
        case 0x6b: return Keyboard::Scan::F14;
        case 0x71: return Keyboard::Scan::F15;

        case 0x6A: return Keyboard::Scan::F16;
        case 0x40: return Keyboard::Scan::F17;
        case 0x4F: return Keyboard::Scan::F18;
        case 0x50: return Keyboard::Scan::F19;
        case 0x5A: return Keyboard::Scan::F20;

        /* TODO Those are missing:
         * case 0x: return Keyboard::Scan::F21;
         * case 0x: return Keyboard::Scan::F22;
         * case 0x: return Keyboard::Scan::F23;
         * case 0x: return Keyboard::Scan::F24;
         */

        case 0x39: return Keyboard::Scan::CapsLock;

        /* TODO Those are missing:
         * case 0x: return Keyboard::Scan::PrintScreen;
         * case 0x: return Keyboard::Scan::ScrollLock;
         * case 0x: return Keyboard::Scan::Pause;
         */

        case 0x72: return Keyboard::Scan::Insert;
        case 0x73: return Keyboard::Scan::Home;
        case 0x74: return Keyboard::Scan::PageUp;
        case 0x75: return Keyboard::Scan::Delete;
        case 0x77: return Keyboard::Scan::End;
        case 0x79: return Keyboard::Scan::PageDown;

        case 0x7c: return Keyboard::Scan::Right;
        case 0x7b: return Keyboard::Scan::Left;
        case 0x7d: return Keyboard::Scan::Down;
        case 0x7e: return Keyboard::Scan::Up;

        case 0x47: return Keyboard::Scan::NumLock;
        case 0x4b: return Keyboard::Scan::NumpadDivide;
        case 0x43: return Keyboard::Scan::NumpadMultiply;
        case 0x4e: return Keyboard::Scan::NumpadMinus;
        case 0x45: return Keyboard::Scan::NumpadPlus;
        case 0x51: return Keyboard::Scan::NumpadEqual;
        case 0x4c: return Keyboard::Scan::NumpadEnter;
        case 0x41: return Keyboard::Scan::NumpadDecimal;

        case 0x53: return Keyboard::Scan::Numpad1;
        case 0x54: return Keyboard::Scan::Numpad2;
        case 0x55: return Keyboard::Scan::Numpad3;
        case 0x56: return Keyboard::Scan::Numpad4;
        case 0x57: return Keyboard::Scan::Numpad5;
        case 0x58: return Keyboard::Scan::Numpad6;
        case 0x59: return Keyboard::Scan::Numpad7;
        case 0x5b: return Keyboard::Scan::Numpad8;
        case 0x5c: return Keyboard::Scan::Numpad9;
        case 0x52: return Keyboard::Scan::Numpad0;

        /* TODO Those are missing:
         * case 0x: return Keyboard::Scan::Application;
         * case 0x: return Keyboard::Scan::Execute;
         * case 0x: return Keyboard::Scan::Help;
         * case 0x: return Keyboard::Scan::Menu;
         * case 0x: return Keyboard::Scan::Select;
         * case 0x: return Keyboard::Scan::Stop;
         * case 0x: return Keyboard::Scan::Redo;
         * case 0x: return Keyboard::Scan::Undo;
         * case 0x: return Keyboard::Scan::Cut;
         * case 0x: return Keyboard::Scan::Copy;
         * case 0x: return Keyboard::Scan::Paste;
         * case 0x: return Keyboard::Scan::Search;
         */

        case 0x4a: return Keyboard::Scan::VolumeMute;
        case 0x48: return Keyboard::Scan::VolumeUp;
        case 0x49: return Keyboard::Scan::VolumeDown;

        /* NOTE Those are symmetric so we leave them out.
         *      Thankfully handled through modifiers and not virtual codes.
         * case 0x3b: return Keyboard::Scan::LControl;
         * case 0x38: return Keyboard::Scan::LShift;
         * case 0x3a: return Keyboard::Scan::LAlt;
         * case 0x37: return Keyboard::Scan::LSystem;
         * case 0x3b: return Keyboard::Scan::RControl;
         * case 0x38: return Keyboard::Scan::RShift;
         * case 0x3a: return Keyboard::Scan::RAlt;
         * case 0x37: return Keyboard::Scan::RSystem;
         */

        default: return Keyboard::Scan::Unknown;
    }
}


////////////////////////////////////////////////////////////
bool HIDInputManager::isKeyPressed(Keyboard::Key key)
{
    return isKeyPressed(delocalize(key));
}


////////////////////////////////////////////////////////////
bool HIDInputManager::isKeyPressed(Keyboard::Scancode code)
{
    return (code != Keyboard::Scan::Unknown) && isPressed(m_keys[code]);
}


////////////////////////////////////////////////////////////
Keyboard::Key HIDInputManager::localize(Keyboard::Scancode code)
{
    if (code == Keyboard::Scan::Unknown)
        return Keyboard::Unknown;

    return m_scancodeToKeyMapping[code];
}


////////////////////////////////////////////////////////////
Keyboard::Scancode HIDInputManager::delocalize(Keyboard::Key key)
{
    if (key == Keyboard::Unknown)
        return Keyboard::Scan::Unknown;

    return m_keyToScancodeMapping[key];
}


////////////////////////////////////////////////////////////
String HIDInputManager::getDescription(Keyboard::Scancode code)
{
    // Phase 1: Get names for layout independent keys
    switch (code)
    {
        case Keyboard::Scan::Enter:     return "Enter";
        case Keyboard::Scan::Escape:    return "Escape";
        case Keyboard::Scan::Backspace: return "Backspace";
        case Keyboard::Scan::Tab:       return "Tab";
        case Keyboard::Scan::Space:     return "Space";

        case Keyboard::Scan::F1:  return "F1";
        case Keyboard::Scan::F2:  return "F2";
        case Keyboard::Scan::F3:  return "F3";
        case Keyboard::Scan::F4:  return "F4";
        case Keyboard::Scan::F5:  return "F5";
        case Keyboard::Scan::F6:  return "F6";
        case Keyboard::Scan::F7:  return "F7";
        case Keyboard::Scan::F8:  return "F8";
        case Keyboard::Scan::F9:  return "F9";
        case Keyboard::Scan::F10: return "F10";
        case Keyboard::Scan::F11: return "F11";
        case Keyboard::Scan::F12: return "F12";
        case Keyboard::Scan::F13: return "F13";
        case Keyboard::Scan::F14: return "F14";
        case Keyboard::Scan::F15: return "F15";
        case Keyboard::Scan::F16: return "F16";
        case Keyboard::Scan::F17: return "F17";
        case Keyboard::Scan::F18: return "F18";
        case Keyboard::Scan::F19: return "F19";
        case Keyboard::Scan::F20: return "F20";
        case Keyboard::Scan::F21: return "F21";
        case Keyboard::Scan::F22: return "F22";
        case Keyboard::Scan::F23: return "F23";
        case Keyboard::Scan::F24: return "F24";

        case Keyboard::Scan::CapsLock:    return "Caps Lock";
        case Keyboard::Scan::PrintScreen: return "Print Screen";
        case Keyboard::Scan::ScrollLock:  return "Scroll Lock";

        case Keyboard::Scan::Pause:    return "Pause";
        case Keyboard::Scan::Insert:   return "Insert";
        case Keyboard::Scan::Home:     return "Home";
        case Keyboard::Scan::PageUp:   return "Page Up";
        case Keyboard::Scan::Delete:   return "Delete";
        case Keyboard::Scan::End:      return "End";
        case Keyboard::Scan::PageDown: return "Page Down";

        case Keyboard::Scan::Left:  return "Left Arrow";
        case Keyboard::Scan::Right: return "Right Arrow";
        case Keyboard::Scan::Down:  return "Down Arrow";
        case Keyboard::Scan::Up:    return "Up Arrow";

        case Keyboard::Scan::NumLock:        return "Num Lock";
        case Keyboard::Scan::NumpadDivide:   return "Divide (Numpad)";
        case Keyboard::Scan::NumpadMultiply: return "Multiply (Numpad)";
        case Keyboard::Scan::NumpadMinus:    return "Minus (Numpad)";
        case Keyboard::Scan::NumpadPlus:     return "Plus (Numpad)";
        case Keyboard::Scan::NumpadEqual:    return "Equal (Numpad)";
        case Keyboard::Scan::NumpadEnter:    return "Enter (Numpad)";
        case Keyboard::Scan::NumpadDecimal:  return "Decimal (Numpad)";

        case Keyboard::Scan::Numpad0: return "0 (Numpad)";
        case Keyboard::Scan::Numpad1: return "1 (Numpad)";
        case Keyboard::Scan::Numpad2: return "2 (Numpad)";
        case Keyboard::Scan::Numpad3: return "3 (Numpad)";
        case Keyboard::Scan::Numpad4: return "4 (Numpad)";
        case Keyboard::Scan::Numpad5: return "5 (Numpad)";
        case Keyboard::Scan::Numpad6: return "6 (Numpad)";
        case Keyboard::Scan::Numpad7: return "7 (Numpad)";
        case Keyboard::Scan::Numpad8: return "8 (Numpad)";
        case Keyboard::Scan::Numpad9: return "9 (Numpad)";

        case Keyboard::Scan::Application: return "Application";
        case Keyboard::Scan::Execute:     return "Execute";
        case Keyboard::Scan::Help:        return "Help";
        case Keyboard::Scan::Menu:        return "Menu";
        case Keyboard::Scan::Select:      return "Select";
        case Keyboard::Scan::Stop:        return "Stop";
        case Keyboard::Scan::Redo:        return "Redo";
        case Keyboard::Scan::Undo:        return "Undo";
        case Keyboard::Scan::Cut:         return "Cut";
        case Keyboard::Scan::Copy:        return "Copy";
        case Keyboard::Scan::Paste:       return "Paste";
        case Keyboard::Scan::Search:      return "Search";
        case Keyboard::Scan::VolumeMute:  return "Volume Mute";
        case Keyboard::Scan::VolumeUp:    return "Volume Up";
        case Keyboard::Scan::VolumeDown:  return "Volume Down";

        case Keyboard::Scan::LControl: return "Left Control";
        case Keyboard::Scan::LShift:   return "Left Shift";
        case Keyboard::Scan::LAlt:     return "Left Option";
        case Keyboard::Scan::LSystem:  return "Left Command";
        case Keyboard::Scan::RControl: return "Right Control";
        case Keyboard::Scan::RShift:   return "Right Shift";
        case Keyboard::Scan::RAlt:     return "Right Option";
        case Keyboard::Scan::RSystem:  return "Right Command";

        default:
        {
            // Phase 2: Try to convert the key to unicode
            UniChar unicode = toUnicode(localize(code));
            if (unicode != 0x00)
                return String(static_cast<Uint32>(unicode));
        }

        // Phase 3: Return final fallback
        return "Unknown";
    }
}


////////////////////////////////////////////////////////////
HIDInputManager::HIDInputManager() :
m_manager(0)
{
    // Create an HID Manager reference
    m_manager = IOHIDManagerCreate(kCFAllocatorDefault, kIOHIDOptionsTypeNone);
    IOReturn openStatus = IOHIDManagerOpen(m_manager, kIOHIDOptionsTypeNone);

    if (openStatus != kIOReturnSuccess)
    {
        err() << "Error when opening the HID manager" << std::endl;
        freeUp();
        return;
    }

    // Build up our knownledge of the hardware
    initializeKeyboard();
    buildMappings();

    // Register for notification on keyboard layout changes
    CFNotificationCenterAddObserver(
        CFNotificationCenterGetDistributedCenter(),
        this,
        keyboardChanged, // callback
        kTISNotifySelectedKeyboardInputSourceChanged,
        NULL, // use callback
        CFNotificationSuspensionBehaviorDeliverImmediately);
}


////////////////////////////////////////////////////////////
HIDInputManager::~HIDInputManager()
{
    freeUp();

    CFNotificationCenterRemoveEveryObserver(CFNotificationCenterGetDistributedCenter(), this);
}


void HIDInputManager::initializeKeyboard()
{
    ////////////////////////////////////////////////////////////
    // The purpose of this function is to initialize m_keys so we can get
    // the associate IOHIDElementRef with a sf::Keyboard::Scancode
    // in approximately constant time.

    // Get only keyboards
<<<<<<< HEAD
    CFSetRef keyboards = copyDevices(kHIDPage_GenericDesktop, kHIDUsage_GD_Keyboard);
    if (keyboards == nullptr)
=======
    CFSetRef underlying = copyDevices(kHIDPage_GenericDesktop, kHIDUsage_GD_Keyboard);
    if (underlying == NULL)
>>>>>>> e82d20c2
    {
        err() << "No keyboard detected by the HID manager!" << std::endl;
        freeUp();
        return;
    }

    NSSet* keyboards = static_cast<NSSet*>(underlying); // Toll-Free Bridge
    for (id keyboard in keyboards)
      loadKeyboard(static_cast<IOHIDDeviceRef>(keyboard));

    CFRelease(underlying);

    ////////////////////////////////////////////////////////////
    // At this point m_keys is filled with as many IOHIDElementRef as possible
}


////////////////////////////////////////////////////////////
void HIDInputManager::loadKeyboard(IOHIDDeviceRef keyboard)
{
<<<<<<< HEAD
    CFArrayRef keys = IOHIDDeviceCopyMatchingElements(keyboard, nullptr, kIOHIDOptionsTypeNone);
    if (keys == nullptr)
=======
    CFArrayRef underlying = IOHIDDeviceCopyMatchingElements(keyboard, NULL, kIOHIDOptionsTypeNone);
    if ((underlying == NULL) || (CFArrayGetCount(underlying) == 0))
>>>>>>> e82d20c2
    {
        err() << "We got a keyboard without any keys." << std::endl;
        return;
    }

    NSArray* keys = static_cast<NSArray*>(underlying); // Toll-Free Bridge
    for (id key in keys)
    {
        IOHIDElementRef elem = static_cast<IOHIDElementRef>(key);
        if (IOHIDElementGetUsagePage(elem) == kHIDPage_KeyboardOrKeypad)
            loadKey(elem);
    }

    CFRelease(underlying);
}


////////////////////////////////////////////////////////////
void HIDInputManager::loadKey(IOHIDElementRef key)
{
    UInt32 usage = IOHIDElementGetUsage(key);
    Keyboard::Scancode code = usageToScancode(usage);
    if (code != Keyboard::Scan::Unknown)
    {
        CFRetain(key);
        m_keys[code].push_back(key);
    }
}


////////////////////////////////////////////////////////////
void HIDInputManager::buildMappings()
{
<<<<<<< HEAD
    // Get its virtual code
    UInt32 usageCode   = IOHIDElementGetUsage(key);
    UInt8  virtualCode = usageToVirtualCode(usageCode);

    if (virtualCode == 0xff)
        return; // no corresponding virtual code -> skip

    // Now translate the virtual code to Unicode according to
    // the current keyboard layout

    UInt32 deadKeyState = 0;
    // Unicode string length is usually less or equal to 4
    UniCharCount         maxStringLength    = 4;
    UniCharCount         actualStringLength = 0;
    std::vector<UniChar> unicodeString(maxStringLength);

    OSStatus error;

    error = UCKeyTranslate(m_layout,                     // current layout
                           virtualCode,                  // our key
                           kUCKeyActionDown,             // or kUCKeyActionUp ?
                           0x100,                        // no modifiers
                           LMGetKbdType(),               // keyboard's type
                           kUCKeyTranslateNoDeadKeysBit, // some sort of option
                           &deadKeyState,                // unused stuff
                           maxStringLength,              // our memory limit
                           &actualStringLength,          // length of what we get
                           unicodeString.data());        // what we get

    if (error == noErr)
=======
    // Reset the mappings
    for (int i = 0; i < Keyboard::KeyCount; ++i)
        m_keyToScancodeMapping[i] = Keyboard::Scan::Unknown;
    for (int i = 0; i < Keyboard::Scan::ScancodeCount; ++i)
        m_scancodeToKeyMapping[i] = Keyboard::Unknown;

    // Get the current keyboard layout
    TISInputSourceRef tis = TISCopyCurrentKeyboardLayoutInputSource();
    CFDataRef layoutData = static_cast<CFDataRef>(TISGetInputSourceProperty(tis, kTISPropertyUnicodeKeyLayoutData));

    if (layoutData == 0)
>>>>>>> e82d20c2
    {
        err() << "Cannot get the keyboard layout\n";
        CFRelease(tis);
        return;
    }

    UCKeyboardLayout* layout = reinterpret_cast<UCKeyboardLayout*>(const_cast<UInt8*>(CFDataGetBytePtr(layoutData)));

    // For each scancode having a IOHIDElement, we translate the corresponding
    // virtual code to a localized Key.
    for (int i = 0; i < Keyboard::Scan::ScancodeCount; ++i)
    {
        Keyboard::Scancode scan = static_cast<Keyboard::Scancode>(i);
        UInt8 virtualCode = scanToVirtualCode(scan);

        if (virtualCode == UnknownVirtualCode)
            continue;

        // Translating virtual code to string is not injective. For example, virtual codes corresponding to
        // Scan::Num0 and Scan::Numpad0 may be both translated to the same string "0". We want to map those to
        // different Keyboard::Key nonetheless. This is why we do not translate some layout-independent keys
        // to string and use fallback mapping instead.
        bool translateToString = true;
        switch (scan)
        {
            case Keyboard::Scan::NumpadDivide:
            case Keyboard::Scan::NumpadMultiply:
            case Keyboard::Scan::NumpadMinus:
            case Keyboard::Scan::NumpadPlus:
            case Keyboard::Scan::Numpad1:
            case Keyboard::Scan::Numpad2:
            case Keyboard::Scan::Numpad3:
            case Keyboard::Scan::Numpad4:
            case Keyboard::Scan::Numpad5:
            case Keyboard::Scan::Numpad6:
            case Keyboard::Scan::Numpad7:
            case Keyboard::Scan::Numpad8:
            case Keyboard::Scan::Numpad9:
            case Keyboard::Scan::Numpad0:
                translateToString = false;
                break;
            default:
                translateToString = true;
                break;
        }

        Keyboard::Key code = Keyboard::Unknown;
        if (translateToString)
        {
            // Unicode string length is usually less or equal to 4
            UniCharCount const MAX_LENGTH = 4;
            UniChar string[MAX_LENGTH];
            UniCharCount length = 0;
            UInt32 deadKeyState = 0; // unused value
            UInt32 const modifiers = 0x100; // no modifiers

            // Use current layout for translation
            OSStatus error = UCKeyTranslate(
                layout, virtualCode, kUCKeyActionDown, modifiers, LMGetKbdType(),
                kUCKeyTranslateNoDeadKeysMask, &deadKeyState, MAX_LENGTH, &length, string
            );

            if (error != noErr)
            {
                err() << "Cannot translate the virtual key code, error: " << error << "\n";
                continue;
            }

            if (length > 0)
                code = localizedKey(string[0]);
        }
        if (code == Keyboard::Unknown)
            code = localizedKeyFallback(scan);
        if (code == Keyboard::Unknown)
            continue;

<<<<<<< HEAD
        ////////////////////////////////////////////////////////////
        // These are known to be unbound:
        //    Supposed Virtual | HID  | Supposed Key
        //    ===============================================
        //          0x1b       | 0x2d | Hyphen
        //          0x39       | 0x39 | CapsLock
        //          0x47       | 0x53 | NumLock
        //          0x6e       | 0x65 | Application
        //          0x4c       | 0x77 | Select

        //if (code == Keyboard::Unknown) { // The key is unknown.
        //    sf::err() << "This is an unknown key. Virtual key code is 0x"
        //              << std::hex
        //              << (UInt32)virtualCode
        //              << " and HID usage code is 0x"
        //              << usageCode
        //              << std::dec
        //              << "."
        //              << std::endl;
        //}

    } /* if (error == noErr) */
    else
    {
        sf::err() << "Cannot translate the virtual key code, error: " << error << std::endl;
=======
        // Register the bi-mapping
        if (m_keyToScancodeMapping[code] == Keyboard::Scan::Unknown)
            m_keyToScancodeMapping[code] = scan;
        m_scancodeToKeyMapping[scan] = code;
>>>>>>> e82d20c2
    }

    CFRelease(tis);
}


////////////////////////////////////////////////////////////
void HIDInputManager::keyboardChanged(CFNotificationCenterRef /* center */, void* observer, CFStringRef /* name */, const void* /* object */, CFDictionaryRef /* userInfo */)
{
    HIDInputManager* manager = static_cast<HIDInputManager*>(observer);
    manager->buildMappings();
}


<<<<<<< HEAD
    if (m_layoutData != nil)
        CFRelease(m_layoutData);

    m_layoutData = nil;

    // Do not release m_layout! It is owned by m_layoutData.
    if (m_manager != nil)
=======
////////////////////////////////////////////////////////////
void HIDInputManager::freeUp()
{
    if (m_manager != 0)
>>>>>>> e82d20c2
        CFRelease(m_manager);

    m_manager = nil;

    for (auto& key : m_keys)
    {
        for (IOHIDElementRef iohidElementRef : key)
            CFRelease(iohidElementRef);

        key.clear();
    }
}


////////////////////////////////////////////////////////////
CFSetRef HIDInputManager::copyDevices(UInt32 page, UInt32 usage)
{
    // Filter and keep only the requested devices
    CFDictionaryRef mask = copyDevicesMask(page, usage);

    IOHIDManagerSetDeviceMatching(m_manager, mask);

    CFRelease(mask);
<<<<<<< HEAD
    mask = nil;
=======
    mask = NULL;
>>>>>>> e82d20c2

    CFSetRef devices = IOHIDManagerCopyDevices(m_manager);
    if (devices == nullptr)
        return nullptr;

    // Is there at least one device?
    if (CFSetGetCount(devices) < 1)
    {
        CFRelease(devices);
        return nullptr;
    }

    return devices;
}


////////////////////////////////////////////////////////////
bool HIDInputManager::isPressed(IOHIDElements& elements)
{
<<<<<<< HEAD
    if (!m_isValid)
        return false;

    // state = true if at least one corresponding HID button is pressed
    bool state = false;

    for (auto it = elements.begin(); it != elements.end(); /* noop */)
=======
    bool pressed = false;
    for (IOHIDElements::iterator it = elements.begin(); it != elements.end() && !pressed; /* noop */)
>>>>>>> e82d20c2
    {
        IOHIDValueRef value = nil;

        IOHIDDeviceRef device = IOHIDElementGetDevice(*it);
        IOHIDDeviceGetValue(device, *it, &value);

        if (!value)
        {
            // This means some kind of error / disconnection so we remove this element from our database.
            CFRelease(*it);
            it = elements.erase(it);
        }
        else
        {
            pressed = (IOHIDValueGetIntegerValue(value) == 1);
            ++it;
        }

    }

    return pressed;
}


////////////////////////////////////////////////////////////
Keyboard::Scancode HIDInputManager::usageToScancode(UInt32 usage)
{
<<<<<<< HEAD
    // Some usage key doesn't have any corresponding virtual
    // code or it was not found (return 0xff).
    // clang-format off
=======
>>>>>>> e82d20c2
    switch (usage)
    {
        case kHIDUsage_KeyboardErrorRollOver:  return Keyboard::Scan::Unknown;
        case kHIDUsage_KeyboardPOSTFail:       return Keyboard::Scan::Unknown;
        case kHIDUsage_KeyboardErrorUndefined: return Keyboard::Scan::Unknown;

        case kHIDUsage_KeyboardA: return Keyboard::Scan::A;
        case kHIDUsage_KeyboardB: return Keyboard::Scan::B;
        case kHIDUsage_KeyboardC: return Keyboard::Scan::C;
        case kHIDUsage_KeyboardD: return Keyboard::Scan::D;
        case kHIDUsage_KeyboardE: return Keyboard::Scan::E;
        case kHIDUsage_KeyboardF: return Keyboard::Scan::F;
        case kHIDUsage_KeyboardG: return Keyboard::Scan::G;
        case kHIDUsage_KeyboardH: return Keyboard::Scan::H;
        case kHIDUsage_KeyboardI: return Keyboard::Scan::I;
        case kHIDUsage_KeyboardJ: return Keyboard::Scan::J;
        case kHIDUsage_KeyboardK: return Keyboard::Scan::K;
        case kHIDUsage_KeyboardL: return Keyboard::Scan::L;
        case kHIDUsage_KeyboardM: return Keyboard::Scan::M;
        case kHIDUsage_KeyboardN: return Keyboard::Scan::N;
        case kHIDUsage_KeyboardO: return Keyboard::Scan::O;
        case kHIDUsage_KeyboardP: return Keyboard::Scan::P;
        case kHIDUsage_KeyboardQ: return Keyboard::Scan::Q;
        case kHIDUsage_KeyboardR: return Keyboard::Scan::R;
        case kHIDUsage_KeyboardS: return Keyboard::Scan::S;
        case kHIDUsage_KeyboardT: return Keyboard::Scan::T;
        case kHIDUsage_KeyboardU: return Keyboard::Scan::U;
        case kHIDUsage_KeyboardV: return Keyboard::Scan::V;
        case kHIDUsage_KeyboardW: return Keyboard::Scan::W;
        case kHIDUsage_KeyboardX: return Keyboard::Scan::X;
        case kHIDUsage_KeyboardY: return Keyboard::Scan::Y;
        case kHIDUsage_KeyboardZ: return Keyboard::Scan::Z;

        case kHIDUsage_Keyboard1: return Keyboard::Scan::Num1;
        case kHIDUsage_Keyboard2: return Keyboard::Scan::Num2;
        case kHIDUsage_Keyboard3: return Keyboard::Scan::Num3;
        case kHIDUsage_Keyboard4: return Keyboard::Scan::Num4;
        case kHIDUsage_Keyboard5: return Keyboard::Scan::Num5;
        case kHIDUsage_Keyboard6: return Keyboard::Scan::Num6;
        case kHIDUsage_Keyboard7: return Keyboard::Scan::Num7;
        case kHIDUsage_Keyboard8: return Keyboard::Scan::Num8;
        case kHIDUsage_Keyboard9: return Keyboard::Scan::Num9;
        case kHIDUsage_Keyboard0: return Keyboard::Scan::Num0;

        case kHIDUsage_KeyboardReturnOrEnter:       return Keyboard::Scan::Enter;
        case kHIDUsage_KeyboardEscape:              return Keyboard::Scan::Escape;
        case kHIDUsage_KeyboardDeleteOrBackspace:   return Keyboard::Scan::Backspace;
        case kHIDUsage_KeyboardTab:                 return Keyboard::Scan::Tab;
        case kHIDUsage_KeyboardSpacebar:            return Keyboard::Scan::Space;
        case kHIDUsage_KeyboardHyphen:              return Keyboard::Scan::Hyphen;
        case kHIDUsage_KeyboardEqualSign:           return Keyboard::Scan::Equal;
        case kHIDUsage_KeyboardOpenBracket:         return Keyboard::Scan::LBracket;
        case kHIDUsage_KeyboardCloseBracket:        return Keyboard::Scan::RBracket;
        case kHIDUsage_KeyboardBackslash:           return Keyboard::Scan::Backslash;
        case kHIDUsage_KeyboardNonUSPound:          return Keyboard::Scan::Backslash;
        case kHIDUsage_KeyboardSemicolon:           return Keyboard::Scan::Semicolon;
        case kHIDUsage_KeyboardQuote:               return Keyboard::Scan::Apostrophe;
        case kHIDUsage_KeyboardGraveAccentAndTilde: return IsIsoKeyboard ? Keyboard::Scan::NonUsBackslash : Keyboard::Scan::Grave;
        case kHIDUsage_KeyboardComma:               return Keyboard::Scan::Comma;
        case kHIDUsage_KeyboardPeriod:              return Keyboard::Scan::Period;
        case kHIDUsage_KeyboardSlash:               return Keyboard::Scan::Slash;
        case kHIDUsage_KeyboardCapsLock:            return Keyboard::Scan::CapsLock;

        case kHIDUsage_KeyboardF1:  return Keyboard::Scan::F1;
        case kHIDUsage_KeyboardF2:  return Keyboard::Scan::F2;
        case kHIDUsage_KeyboardF3:  return Keyboard::Scan::F3;
        case kHIDUsage_KeyboardF4:  return Keyboard::Scan::F4;
        case kHIDUsage_KeyboardF5:  return Keyboard::Scan::F5;
        case kHIDUsage_KeyboardF6:  return Keyboard::Scan::F6;
        case kHIDUsage_KeyboardF7:  return Keyboard::Scan::F7;
        case kHIDUsage_KeyboardF8:  return Keyboard::Scan::F8;
        case kHIDUsage_KeyboardF9:  return Keyboard::Scan::F9;
        case kHIDUsage_KeyboardF10: return Keyboard::Scan::F10;
        case kHIDUsage_KeyboardF11: return Keyboard::Scan::F11;
        case kHIDUsage_KeyboardF12: return Keyboard::Scan::F12;

        case kHIDUsage_KeyboardPrintScreen:   return Keyboard::Scan::PrintScreen;
        case kHIDUsage_KeyboardScrollLock:    return Keyboard::Scan::ScrollLock;
        case kHIDUsage_KeyboardPause:         return Keyboard::Scan::Pause;
        case kHIDUsage_KeyboardInsert:        return Keyboard::Scan::Insert;
        case kHIDUsage_KeyboardHome:          return Keyboard::Scan::Home;
        case kHIDUsage_KeyboardPageUp:        return Keyboard::Scan::PageUp;
        case kHIDUsage_KeyboardDeleteForward: return Keyboard::Scan::Delete;
        case kHIDUsage_KeyboardEnd:           return Keyboard::Scan::End;
        case kHIDUsage_KeyboardPageDown:      return Keyboard::Scan::PageDown;

        case kHIDUsage_KeyboardRightArrow: return Keyboard::Scan::Right;
        case kHIDUsage_KeyboardLeftArrow:  return Keyboard::Scan::Left;
        case kHIDUsage_KeyboardDownArrow:  return Keyboard::Scan::Down;
        case kHIDUsage_KeyboardUpArrow:    return Keyboard::Scan::Up;

        case kHIDUsage_KeypadNumLock:   return Keyboard::Scan::NumLock;
        case kHIDUsage_KeypadSlash:     return Keyboard::Scan::NumpadDivide;
        case kHIDUsage_KeypadAsterisk:  return Keyboard::Scan::NumpadMultiply;
        case kHIDUsage_KeypadHyphen:    return Keyboard::Scan::NumpadMinus;
        case kHIDUsage_KeypadPlus:      return Keyboard::Scan::NumpadPlus;
        case kHIDUsage_KeypadEqualSign: return Keyboard::Scan::NumpadEqual;
        case kHIDUsage_KeypadEnter:     return Keyboard::Scan::NumpadEnter;
        case kHIDUsage_KeypadPeriod:    return Keyboard::Scan::NumpadDecimal;

        case kHIDUsage_Keypad1: return Keyboard::Scan::Numpad1;
        case kHIDUsage_Keypad2: return Keyboard::Scan::Numpad2;
        case kHIDUsage_Keypad3: return Keyboard::Scan::Numpad3;
        case kHIDUsage_Keypad4: return Keyboard::Scan::Numpad4;
        case kHIDUsage_Keypad5: return Keyboard::Scan::Numpad5;
        case kHIDUsage_Keypad6: return Keyboard::Scan::Numpad6;
        case kHIDUsage_Keypad7: return Keyboard::Scan::Numpad7;
        case kHIDUsage_Keypad8: return Keyboard::Scan::Numpad8;
        case kHIDUsage_Keypad9: return Keyboard::Scan::Numpad9;
        case kHIDUsage_Keypad0: return Keyboard::Scan::Numpad0;

        case kHIDUsage_KeyboardNonUSBackslash: return IsIsoKeyboard ? Keyboard::Scan::Grave : Keyboard::Scan::NonUsBackslash;
        case kHIDUsage_KeyboardApplication:    return Keyboard::Scan::Application;
        case kHIDUsage_KeyboardPower:          return Keyboard::Scan::Unknown;

        case kHIDUsage_KeyboardF13: return Keyboard::Scan::F13;
        case kHIDUsage_KeyboardF14: return Keyboard::Scan::F14;
        case kHIDUsage_KeyboardF15: return Keyboard::Scan::F15;
        case kHIDUsage_KeyboardF16: return Keyboard::Scan::F16;
        case kHIDUsage_KeyboardF17: return Keyboard::Scan::F17;
        case kHIDUsage_KeyboardF18: return Keyboard::Scan::F18;
        case kHIDUsage_KeyboardF19: return Keyboard::Scan::F19;
        case kHIDUsage_KeyboardF20: return Keyboard::Scan::F20;
        case kHIDUsage_KeyboardF21: return Keyboard::Scan::F21;
        case kHIDUsage_KeyboardF22: return Keyboard::Scan::F22;
        case kHIDUsage_KeyboardF23: return Keyboard::Scan::F23;
        case kHIDUsage_KeyboardF24: return Keyboard::Scan::F24;

        case kHIDUsage_KeyboardExecute: return Keyboard::Scan::Execute;
        case kHIDUsage_KeyboardHelp:    return Keyboard::Scan::Help;
        case kHIDUsage_KeyboardMenu:    return Keyboard::Scan::Menu;
        case kHIDUsage_KeyboardSelect:  return Keyboard::Scan::Select;
        case kHIDUsage_KeyboardStop:    return Keyboard::Scan::Stop;
        case kHIDUsage_KeyboardAgain:   return Keyboard::Scan::Redo;
        case kHIDUsage_KeyboardUndo:    return Keyboard::Scan::Undo;
        case kHIDUsage_KeyboardCut:     return Keyboard::Scan::Cut;
        case kHIDUsage_KeyboardCopy:    return Keyboard::Scan::Copy;
        case kHIDUsage_KeyboardPaste:   return Keyboard::Scan::Paste;
        case kHIDUsage_KeyboardFind:    return Keyboard::Scan::Search;

        case kHIDUsage_KeyboardMute:       return Keyboard::Scan::VolumeMute;
        case kHIDUsage_KeyboardVolumeUp:   return Keyboard::Scan::VolumeUp;
        case kHIDUsage_KeyboardVolumeDown: return Keyboard::Scan::VolumeDown;

        case kHIDUsage_KeyboardLockingCapsLock:   return Keyboard::Scan::Unknown;
        case kHIDUsage_KeyboardLockingNumLock:    return Keyboard::Scan::Unknown;
        case kHIDUsage_KeyboardLockingScrollLock: return Keyboard::Scan::Unknown;

        case kHIDUsage_KeypadComma:            return Keyboard::Scan::Unknown;
        case kHIDUsage_KeypadEqualSignAS400:   return Keyboard::Scan::Unknown;
        case kHIDUsage_KeyboardInternational1: return Keyboard::Scan::Unknown;
        case kHIDUsage_KeyboardInternational2: return Keyboard::Scan::Unknown;
        case kHIDUsage_KeyboardInternational3: return Keyboard::Scan::Unknown;
        case kHIDUsage_KeyboardInternational4: return Keyboard::Scan::Unknown;
        case kHIDUsage_KeyboardInternational5: return Keyboard::Scan::Unknown;
        case kHIDUsage_KeyboardInternational6: return Keyboard::Scan::Unknown;
        case kHIDUsage_KeyboardInternational7: return Keyboard::Scan::Unknown;
        case kHIDUsage_KeyboardInternational8: return Keyboard::Scan::Unknown;
        case kHIDUsage_KeyboardInternational9: return Keyboard::Scan::Unknown;

        case kHIDUsage_KeyboardLANG1: return Keyboard::Scan::Unknown;
        case kHIDUsage_KeyboardLANG2: return Keyboard::Scan::Unknown;
        case kHIDUsage_KeyboardLANG3: return Keyboard::Scan::Unknown;
        case kHIDUsage_KeyboardLANG4: return Keyboard::Scan::Unknown;
        case kHIDUsage_KeyboardLANG5: return Keyboard::Scan::Unknown;
        case kHIDUsage_KeyboardLANG6: return Keyboard::Scan::Unknown;
        case kHIDUsage_KeyboardLANG7: return Keyboard::Scan::Unknown;
        case kHIDUsage_KeyboardLANG8: return Keyboard::Scan::Unknown;
        case kHIDUsage_KeyboardLANG9: return Keyboard::Scan::Unknown;

        case kHIDUsage_KeyboardAlternateErase:    return Keyboard::Scan::Unknown;
        case kHIDUsage_KeyboardSysReqOrAttention: return Keyboard::Scan::Unknown;
        case kHIDUsage_KeyboardCancel:            return Keyboard::Scan::Unknown;
        case kHIDUsage_KeyboardClear:             return Keyboard::Scan::Unknown;
        case kHIDUsage_KeyboardPrior:             return Keyboard::Scan::Unknown;
        case kHIDUsage_KeyboardReturn:            return Keyboard::Scan::Unknown;
        case kHIDUsage_KeyboardSeparator:         return Keyboard::Scan::Unknown;
        case kHIDUsage_KeyboardOut:               return Keyboard::Scan::Unknown;
        case kHIDUsage_KeyboardOper:              return Keyboard::Scan::Unknown;
        case kHIDUsage_KeyboardClearOrAgain:      return Keyboard::Scan::Unknown;
        case kHIDUsage_KeyboardCrSelOrProps:      return Keyboard::Scan::Unknown;
        case kHIDUsage_KeyboardExSel:             return Keyboard::Scan::Unknown;

            /* 0xa5-0xdf Reserved */

        case kHIDUsage_KeyboardLeftControl:  return Keyboard::Scan::LControl;
        case kHIDUsage_KeyboardLeftShift:    return Keyboard::Scan::LShift;
        case kHIDUsage_KeyboardLeftAlt:      return Keyboard::Scan::LAlt;
        case kHIDUsage_KeyboardLeftGUI:      return Keyboard::Scan::LSystem;
        case kHIDUsage_KeyboardRightControl: return Keyboard::Scan::RControl;
        case kHIDUsage_KeyboardRightShift:   return Keyboard::Scan::RShift;
        case kHIDUsage_KeyboardRightAlt:     return Keyboard::Scan::RAlt;
        case kHIDUsage_KeyboardRightGUI:     return Keyboard::Scan::RSystem;

            /* 0xe8-0xffff Reserved */

        case kHIDUsage_Keyboard_Reserved: return Keyboard::Scan::Unknown;
        default:                          return Keyboard::Scan::Unknown;
    }
    // clang-format on
}


////////////////////////////////////////////////////////
UInt8 HIDInputManager::scanToVirtualCode(Keyboard::Scancode code)
{
<<<<<<< HEAD
    // clang-format off
    switch (ch)
=======
    switch (code)
>>>>>>> e82d20c2
    {
        case Keyboard::Scan::A: return 0x00;
        case Keyboard::Scan::B: return 0x0b;
        case Keyboard::Scan::C: return 0x08;
        case Keyboard::Scan::D: return 0x02;
        case Keyboard::Scan::E: return 0x0e;
        case Keyboard::Scan::F: return 0x03;
        case Keyboard::Scan::G: return 0x05;
        case Keyboard::Scan::H: return 0x04;
        case Keyboard::Scan::I: return 0x22;
        case Keyboard::Scan::J: return 0x26;
        case Keyboard::Scan::K: return 0x28;
        case Keyboard::Scan::L: return 0x25;
        case Keyboard::Scan::M: return 0x2e;
        case Keyboard::Scan::N: return 0x2d;
        case Keyboard::Scan::O: return 0x1f;
        case Keyboard::Scan::P: return 0x23;
        case Keyboard::Scan::Q: return 0x0c;
        case Keyboard::Scan::R: return 0x0f;
        case Keyboard::Scan::S: return 0x01;
        case Keyboard::Scan::T: return 0x11;
        case Keyboard::Scan::U: return 0x20;
        case Keyboard::Scan::V: return 0x09;
        case Keyboard::Scan::W: return 0x0d;
        case Keyboard::Scan::X: return 0x07;
        case Keyboard::Scan::Y: return 0x10;
        case Keyboard::Scan::Z: return 0x06;

        case Keyboard::Scan::Num1: return 0x12;
        case Keyboard::Scan::Num2: return 0x13;
        case Keyboard::Scan::Num3: return 0x14;
        case Keyboard::Scan::Num4: return 0x15;
        case Keyboard::Scan::Num5: return 0x17;
        case Keyboard::Scan::Num6: return 0x16;
        case Keyboard::Scan::Num7: return 0x1a;
        case Keyboard::Scan::Num8: return 0x1c;
        case Keyboard::Scan::Num9: return 0x19;
        case Keyboard::Scan::Num0: return 0x1d;

        case Keyboard::Scan::Enter:     return 0x24;
        case Keyboard::Scan::Escape:    return 0x35;
        case Keyboard::Scan::Backspace: return 0x33;
        case Keyboard::Scan::Tab:       return 0x30;
        case Keyboard::Scan::Space:     return 0x31;

        case Keyboard::Scan::Equal:       return 0x18;
        case Keyboard::Scan::LBracket:    return 0x21;
        case Keyboard::Scan::RBracket:    return 0x1e;
        case Keyboard::Scan::Backslash:   return 0x2a;
        case Keyboard::Scan::Hyphen:      return 0x1b;
        case Keyboard::Scan::Semicolon:   return 0x29;
        case Keyboard::Scan::Apostrophe:  return 0x27;
        case Keyboard::Scan::Grave:       return IsIsoKeyboard ? 0x0a : 0x32;
        case Keyboard::Scan::Comma:       return 0x2b;
        case Keyboard::Scan::Period:      return 0x2f;
        case Keyboard::Scan::Slash:       return 0x2c;

        case Keyboard::Scan::F1:  return 0x7a;
        case Keyboard::Scan::F2:  return 0x78;
        case Keyboard::Scan::F3:  return 0x63;
        case Keyboard::Scan::F4:  return 0x76;
        case Keyboard::Scan::F5:  return 0x60;
        case Keyboard::Scan::F6:  return 0x61;
        case Keyboard::Scan::F7:  return 0x62;
        case Keyboard::Scan::F8:  return 0x64;
        case Keyboard::Scan::F9:  return 0x65;
        case Keyboard::Scan::F10: return 0x6d;
        case Keyboard::Scan::F11: return 0x67;
        case Keyboard::Scan::F12: return 0x6f;
        case Keyboard::Scan::F13: return 0x69;
        case Keyboard::Scan::F14: return 0x6b;
        case Keyboard::Scan::F15: return 0x71;

        case Keyboard::Scan::CapsLock: return 0x39;

        /* TODO Those are missing:
         * case Keyboard::Scan::PrintScreen: return 0;
         * case Keyboard::Scan::ScrollLock:  return 0;
         * case Keyboard::Scan::Pause:    return 0;
         */
        case Keyboard::Scan::Insert:   return 0x72;
        case Keyboard::Scan::Home:     return 0x73;
        case Keyboard::Scan::PageUp:   return 0x74;
        case Keyboard::Scan::Delete:   return 0x75;
        case Keyboard::Scan::End:      return 0x77;
        case Keyboard::Scan::PageDown: return 0x79;

        case Keyboard::Scan::Right: return 0x7c;
        case Keyboard::Scan::Left:  return 0x7b;
        case Keyboard::Scan::Down:  return 0x7d;
        case Keyboard::Scan::Up:    return 0x7e;

        case Keyboard::Scan::NumLock:        return 0x47;
        case Keyboard::Scan::NumpadDivide:   return 0x4b;
        case Keyboard::Scan::NumpadMultiply: return 0x43;
        case Keyboard::Scan::NumpadMinus:    return 0x4e;
        case Keyboard::Scan::NumpadPlus:     return 0x45;
        case Keyboard::Scan::NumpadEqual:    return 0x51;
        case Keyboard::Scan::NumpadEnter:    return 0x4c;
        case Keyboard::Scan::NumpadDecimal:  return 0x41;

        case Keyboard::Scan::Numpad1: return 0x53;
        case Keyboard::Scan::Numpad2: return 0x54;
        case Keyboard::Scan::Numpad3: return 0x55;
        case Keyboard::Scan::Numpad4: return 0x56;
        case Keyboard::Scan::Numpad5: return 0x57;
        case Keyboard::Scan::Numpad6: return 0x58;
        case Keyboard::Scan::Numpad7: return 0x59;
        case Keyboard::Scan::Numpad8: return 0x5b;
        case Keyboard::Scan::Numpad9: return 0x5c;
        case Keyboard::Scan::Numpad0: return 0x52;

        case Keyboard::Scan::NonUsBackslash: return 0x32;

        /* TODO Those are missing:
         * case Keyboard::Scan::Application: return 0;
         * case Keyboard::Scan::Execute:     return 0;
         * case Keyboard::Scan::Help:        return 0;
         * case Keyboard::Scan::Menu:        return 0;
         * case Keyboard::Scan::Select:      return 0;
         * case Keyboard::Scan::Stop:        return 0;
         * case Keyboard::Scan::Redo:        return 0;
         * case Keyboard::Scan::Undo:        return 0;
         * case Keyboard::Scan::Cut:         return 0;
         * case Keyboard::Scan::Copy:        return 0;
         * case Keyboard::Scan::Paste:       return 0;
         * case Keyboard::Scan::Search:      return 0;
         */

        case Keyboard::Scan::VolumeMute: return 0x4a;
        case Keyboard::Scan::VolumeUp:   return 0x48;
        case Keyboard::Scan::VolumeDown: return 0x49;

        case Keyboard::Scan::LControl: return 0x3b;
        case Keyboard::Scan::LShift:   return 0x38;
        case Keyboard::Scan::LAlt:     return 0x3a;
        case Keyboard::Scan::LSystem:  return 0x37;
        case Keyboard::Scan::RControl: return 0x3b;
        case Keyboard::Scan::RShift:   return 0x38;
        case Keyboard::Scan::RAlt:     return 0x3a;
        case Keyboard::Scan::RSystem:  return 0x37;

        default: return UnknownVirtualCode;
    }
    // clang-format on
}


////////////////////////////////////////////////////////
Keyboard::Key HIDInputManager::localizedKeyFallback(Keyboard::Scancode code)
{
<<<<<<< HEAD
    // (Some) 0x code based on https://forums.macrumors.com/showthread.php?t=780577
    // Some sf::Keyboard::Key are present twice.
    // clang-format off
    switch (virtualKeycode)
=======
    switch (code)
>>>>>>> e82d20c2
    {
        case Keyboard::Scan::Enter:      return Keyboard::Enter;
        case Keyboard::Scan::Escape:     return Keyboard::Escape;
        case Keyboard::Scan::Backspace:  return Keyboard::Backspace;
        case Keyboard::Scan::Tab:        return Keyboard::Tab;
        case Keyboard::Scan::Space:      return Keyboard::Space;

        case Keyboard::Scan::F1:   return Keyboard::F1;
        case Keyboard::Scan::F2:   return Keyboard::F2;
        case Keyboard::Scan::F3:   return Keyboard::F3;
        case Keyboard::Scan::F4:   return Keyboard::F4;
        case Keyboard::Scan::F5:   return Keyboard::F5;
        case Keyboard::Scan::F6:   return Keyboard::F6;
        case Keyboard::Scan::F7:   return Keyboard::F7;
        case Keyboard::Scan::F8:   return Keyboard::F8;
        case Keyboard::Scan::F9:   return Keyboard::F9;
        case Keyboard::Scan::F10:  return Keyboard::F10;
        case Keyboard::Scan::F11:  return Keyboard::F11;
        case Keyboard::Scan::F12:  return Keyboard::F12;
        case Keyboard::Scan::F13:  return Keyboard::F13;
        case Keyboard::Scan::F14:  return Keyboard::F14;
        case Keyboard::Scan::F15:  return Keyboard::F15;

        case Keyboard::Scan::Pause:    return Keyboard::Pause;
        case Keyboard::Scan::Insert:   return Keyboard::Insert;
        case Keyboard::Scan::Home:     return Keyboard::Home;
        case Keyboard::Scan::PageUp:   return Keyboard::PageUp;
        case Keyboard::Scan::Delete:   return Keyboard::Delete;
        case Keyboard::Scan::End:      return Keyboard::End;
        case Keyboard::Scan::PageDown: return Keyboard::PageDown;

        case Keyboard::Scan::Right:  return Keyboard::Right;
        case Keyboard::Scan::Left:   return Keyboard::Left;
        case Keyboard::Scan::Down:   return Keyboard::Down;
        case Keyboard::Scan::Up:     return Keyboard::Up;

        case Keyboard::Scan::NumpadDivide:   return Keyboard::Divide;
        case Keyboard::Scan::NumpadMultiply: return Keyboard::Multiply;
        case Keyboard::Scan::NumpadMinus:    return Keyboard::Subtract;
        case Keyboard::Scan::NumpadPlus:     return Keyboard::Add;

        case Keyboard::Scan::NumpadEnter: return Keyboard::Enter;

        case Keyboard::Scan::Numpad1:  return Keyboard::Numpad1;
        case Keyboard::Scan::Numpad2:  return Keyboard::Numpad2;
        case Keyboard::Scan::Numpad3:  return Keyboard::Numpad3;
        case Keyboard::Scan::Numpad4:  return Keyboard::Numpad4;
        case Keyboard::Scan::Numpad5:  return Keyboard::Numpad5;
        case Keyboard::Scan::Numpad6:  return Keyboard::Numpad6;
        case Keyboard::Scan::Numpad7:  return Keyboard::Numpad7;
        case Keyboard::Scan::Numpad8:  return Keyboard::Numpad8;
        case Keyboard::Scan::Numpad9:  return Keyboard::Numpad9;
        case Keyboard::Scan::Numpad0:  return Keyboard::Numpad0;

        case Keyboard::Scan::LControl:  return Keyboard::LControl;
        case Keyboard::Scan::LShift:    return Keyboard::LShift;
        case Keyboard::Scan::LAlt:      return Keyboard::LAlt;
        case Keyboard::Scan::LSystem:   return Keyboard::LSystem;
        case Keyboard::Scan::RControl:  return Keyboard::RControl;
        case Keyboard::Scan::RShift:    return Keyboard::RShift;
        case Keyboard::Scan::RAlt:      return Keyboard::RAlt;
        case Keyboard::Scan::RSystem:   return Keyboard::RSystem;

        default: return Keyboard::Unknown;
    }
    // clang-format on
}


} // namespace sf::priv<|MERGE_RESOLUTION|>--- conflicted
+++ resolved
@@ -32,19 +32,13 @@
 #include <AppKit/AppKit.h>
 #include <ostream>
 
-<<<<<<< HEAD
+namespace
+{
+static const std::uint8_t unknownVirtualCode = 0xff;
+static const bool         isIsoKeyboard      = (KBGetLayoutType(LMGetKbdType()) == kKeyboardISO);
+}
+
 namespace sf::priv
-=======
-namespace
-{
-static const sf::Uint8 UnknownVirtualCode = 0xff;
-static const bool IsIsoKeyboard = (KBGetLayoutType(LMGetKbdType()) == kKeyboardISO);
-}
-
-namespace sf
-{
-namespace priv
->>>>>>> e82d20c2
 {
 ////////////////////////////////////////////////////////////
 HIDInputManager& HIDInputManager::getInstance()
@@ -74,7 +68,7 @@
 
 
 ////////////////////////////////////////////////////////////
-CFDictionaryRef HIDInputManager::copyDevicesMask(UInt32 page, UInt32 usage)
+CFDictionaryRef HIDInputManager::copyDevicesMask(std::uint32_t page, std::uint32_t usage)
 {
     // Create the dictionary.
     CFMutableDictionaryRef dict = CFDictionaryCreateMutable(kCFAllocatorDefault,
@@ -96,21 +90,12 @@
 }
 
 
-<<<<<<< HEAD
-////////////////////////////////////////////////////////////
-HIDInputManager::HIDInputManager()
-{
-    // Get the current keyboard layout
-    TISInputSourceRef tis = TISCopyCurrentKeyboardLayoutInputSource();
-    m_layoutData          = static_cast<CFDataRef>(TISGetInputSourceProperty(tis, kTISPropertyUnicodeKeyLayoutData));
-
-    if (m_layoutData == nil)
-=======
 ////////////////////////////////////////////////////////
 Keyboard::Key HIDInputManager::localizedKey(UniChar ch)
 {
     // Apple is using the private range 0xE000 - 0xF8FF for special keys.
     // Otherwise one can refer to the usual Unicode table.
+    // clang-format off
     switch (ch)
     {
         case 0x41: return Keyboard::A; // uppercase A
@@ -260,14 +245,15 @@
 
         default:  return Keyboard::Unknown;
     }
+    // clang-format on
 }
 
 
 ////////////////////////////////////////////////////////
 UniChar HIDInputManager::toUnicode(Keyboard::Key key)
 {
+    // clang-format off
     switch (key)
->>>>>>> e82d20c2
     {
         case Keyboard::A: return 0x41;
         case Keyboard::B: return 0x42;
@@ -388,6 +374,7 @@
 
         default: return 0x00;
     }
+    // clang-format on
 }
 
 
@@ -398,6 +385,7 @@
     // https://developer.apple.com/legacy/library/documentation/mac/pdf/MacintoshToolboxEssentials.pdf
     // Additional virtual codes come from
     // /System/Library/Frameworks/Carbon.framework/Versions/A/Frameworks/HIToolbox.framework/Versions/A/Headers/Events.h
+    // clang-format off
     switch (virtualKeycode)
     {
         case 0x00: return Keyboard::Scan::A;
@@ -451,7 +439,7 @@
         case 0x1b: return Keyboard::Scan::Hyphen;
         case 0x29: return Keyboard::Scan::Semicolon;
         case 0x27: return Keyboard::Scan::Apostrophe;
-        case 0x32: return IsIsoKeyboard ? Keyboard::Scan::NonUsBackslash : Keyboard::Scan::Grave;
+        case 0x32: return isIsoKeyboard ? Keyboard::Scan::NonUsBackslash : Keyboard::Scan::Grave;
         case 0x0a: return Keyboard::Scan::Grave;
         case 0x2b: return Keyboard::Scan::Comma;
         case 0x2f: return Keyboard::Scan::Period;
@@ -559,6 +547,7 @@
 
         default: return Keyboard::Scan::Unknown;
     }
+    // clang-format on
 }
 
 
@@ -600,6 +589,7 @@
 String HIDInputManager::getDescription(Keyboard::Scancode code)
 {
     // Phase 1: Get names for layout independent keys
+    // clang-format off
     switch (code)
     {
         case Keyboard::Scan::Enter:     return "Enter";
@@ -700,21 +690,21 @@
             // Phase 2: Try to convert the key to unicode
             UniChar unicode = toUnicode(localize(code));
             if (unicode != 0x00)
-                return String(static_cast<Uint32>(unicode));
+                return String(static_cast<std::uint32_t>(unicode));
         }
 
         // Phase 3: Return final fallback
         return "Unknown";
     }
-}
-
-
-////////////////////////////////////////////////////////////
-HIDInputManager::HIDInputManager() :
-m_manager(0)
+    // clang-format on
+}
+
+
+////////////////////////////////////////////////////////////
+HIDInputManager::HIDInputManager()
 {
     // Create an HID Manager reference
-    m_manager = IOHIDManagerCreate(kCFAllocatorDefault, kIOHIDOptionsTypeNone);
+    m_manager           = IOHIDManagerCreate(kCFAllocatorDefault, kIOHIDOptionsTypeNone);
     IOReturn openStatus = IOHIDManagerOpen(m_manager, kIOHIDOptionsTypeNone);
 
     if (openStatus != kIOReturnSuccess)
@@ -729,13 +719,12 @@
     buildMappings();
 
     // Register for notification on keyboard layout changes
-    CFNotificationCenterAddObserver(
-        CFNotificationCenterGetDistributedCenter(),
-        this,
-        keyboardChanged, // callback
-        kTISNotifySelectedKeyboardInputSourceChanged,
-        NULL, // use callback
-        CFNotificationSuspensionBehaviorDeliverImmediately);
+    CFNotificationCenterAddObserver(CFNotificationCenterGetDistributedCenter(),
+                                    this,
+                                    keyboardChanged, // callback
+                                    kTISNotifySelectedKeyboardInputSourceChanged,
+                                    nullptr, // use callback
+                                    CFNotificationSuspensionBehaviorDeliverImmediately);
 }
 
 
@@ -756,13 +745,8 @@
     // in approximately constant time.
 
     // Get only keyboards
-<<<<<<< HEAD
-    CFSetRef keyboards = copyDevices(kHIDPage_GenericDesktop, kHIDUsage_GD_Keyboard);
-    if (keyboards == nullptr)
-=======
     CFSetRef underlying = copyDevices(kHIDPage_GenericDesktop, kHIDUsage_GD_Keyboard);
-    if (underlying == NULL)
->>>>>>> e82d20c2
+    if (underlying == nullptr)
     {
         err() << "No keyboard detected by the HID manager!" << std::endl;
         freeUp();
@@ -771,7 +755,7 @@
 
     NSSet* keyboards = static_cast<NSSet*>(underlying); // Toll-Free Bridge
     for (id keyboard in keyboards)
-      loadKeyboard(static_cast<IOHIDDeviceRef>(keyboard));
+        loadKeyboard(static_cast<IOHIDDeviceRef>(keyboard));
 
     CFRelease(underlying);
 
@@ -783,13 +767,8 @@
 ////////////////////////////////////////////////////////////
 void HIDInputManager::loadKeyboard(IOHIDDeviceRef keyboard)
 {
-<<<<<<< HEAD
-    CFArrayRef keys = IOHIDDeviceCopyMatchingElements(keyboard, nullptr, kIOHIDOptionsTypeNone);
-    if (keys == nullptr)
-=======
-    CFArrayRef underlying = IOHIDDeviceCopyMatchingElements(keyboard, NULL, kIOHIDOptionsTypeNone);
-    if ((underlying == NULL) || (CFArrayGetCount(underlying) == 0))
->>>>>>> e82d20c2
+    CFArrayRef underlying = IOHIDDeviceCopyMatchingElements(keyboard, nullptr, kIOHIDOptionsTypeNone);
+    if ((underlying == nullptr) || (CFArrayGetCount(underlying) == 0))
     {
         err() << "We got a keyboard without any keys." << std::endl;
         return;
@@ -810,8 +789,8 @@
 ////////////////////////////////////////////////////////////
 void HIDInputManager::loadKey(IOHIDElementRef key)
 {
-    UInt32 usage = IOHIDElementGetUsage(key);
-    Keyboard::Scancode code = usageToScancode(usage);
+    std::uint32_t      usage = IOHIDElementGetUsage(key);
+    Keyboard::Scancode code  = usageToScancode(usage);
     if (code != Keyboard::Scan::Unknown)
     {
         CFRetain(key);
@@ -823,66 +802,33 @@
 ////////////////////////////////////////////////////////////
 void HIDInputManager::buildMappings()
 {
-<<<<<<< HEAD
-    // Get its virtual code
-    UInt32 usageCode   = IOHIDElementGetUsage(key);
-    UInt8  virtualCode = usageToVirtualCode(usageCode);
-
-    if (virtualCode == 0xff)
-        return; // no corresponding virtual code -> skip
-
-    // Now translate the virtual code to Unicode according to
-    // the current keyboard layout
-
-    UInt32 deadKeyState = 0;
-    // Unicode string length is usually less or equal to 4
-    UniCharCount         maxStringLength    = 4;
-    UniCharCount         actualStringLength = 0;
-    std::vector<UniChar> unicodeString(maxStringLength);
-
-    OSStatus error;
-
-    error = UCKeyTranslate(m_layout,                     // current layout
-                           virtualCode,                  // our key
-                           kUCKeyActionDown,             // or kUCKeyActionUp ?
-                           0x100,                        // no modifiers
-                           LMGetKbdType(),               // keyboard's type
-                           kUCKeyTranslateNoDeadKeysBit, // some sort of option
-                           &deadKeyState,                // unused stuff
-                           maxStringLength,              // our memory limit
-                           &actualStringLength,          // length of what we get
-                           unicodeString.data());        // what we get
-
-    if (error == noErr)
-=======
     // Reset the mappings
-    for (int i = 0; i < Keyboard::KeyCount; ++i)
-        m_keyToScancodeMapping[i] = Keyboard::Scan::Unknown;
-    for (int i = 0; i < Keyboard::Scan::ScancodeCount; ++i)
-        m_scancodeToKeyMapping[i] = Keyboard::Unknown;
+    for (auto& scancode : m_keyToScancodeMapping)
+        scancode = Keyboard::Scan::Unknown;
+    for (auto& key : m_scancodeToKeyMapping)
+        key = Keyboard::Unknown;
 
     // Get the current keyboard layout
     TISInputSourceRef tis = TISCopyCurrentKeyboardLayoutInputSource();
-    CFDataRef layoutData = static_cast<CFDataRef>(TISGetInputSourceProperty(tis, kTISPropertyUnicodeKeyLayoutData));
-
-    if (layoutData == 0)
->>>>>>> e82d20c2
+    CFDataRef layoutData  = static_cast<CFDataRef>(TISGetInputSourceProperty(tis, kTISPropertyUnicodeKeyLayoutData));
+
+    if (layoutData == nullptr)
     {
         err() << "Cannot get the keyboard layout\n";
         CFRelease(tis);
         return;
     }
 
-    UCKeyboardLayout* layout = reinterpret_cast<UCKeyboardLayout*>(const_cast<UInt8*>(CFDataGetBytePtr(layoutData)));
+    UCKeyboardLayout* layout = reinterpret_cast<UCKeyboardLayout*>(const_cast<std::uint8_t*>(CFDataGetBytePtr(layoutData)));
 
     // For each scancode having a IOHIDElement, we translate the corresponding
     // virtual code to a localized Key.
     for (int i = 0; i < Keyboard::Scan::ScancodeCount; ++i)
     {
-        Keyboard::Scancode scan = static_cast<Keyboard::Scancode>(i);
-        UInt8 virtualCode = scanToVirtualCode(scan);
-
-        if (virtualCode == UnknownVirtualCode)
+        Keyboard::Scancode scan        = static_cast<Keyboard::Scancode>(i);
+        std::uint8_t       virtualCode = scanToVirtualCode(scan);
+
+        if (virtualCode == unknownVirtualCode)
             continue;
 
         // Translating virtual code to string is not injective. For example, virtual codes corresponding to
@@ -917,17 +863,23 @@
         if (translateToString)
         {
             // Unicode string length is usually less or equal to 4
-            UniCharCount const MAX_LENGTH = 4;
-            UniChar string[MAX_LENGTH];
-            UniCharCount length = 0;
-            UInt32 deadKeyState = 0; // unused value
-            UInt32 const modifiers = 0x100; // no modifiers
+            UniCharCount const  maxLength = 4;
+            UniChar             string[maxLength];
+            UniCharCount        length       = 0;
+            std::uint32_t       deadKeyState = 0;     // unused value
+            std::uint32_t const modifiers    = 0x100; // no modifiers
 
             // Use current layout for translation
-            OSStatus error = UCKeyTranslate(
-                layout, virtualCode, kUCKeyActionDown, modifiers, LMGetKbdType(),
-                kUCKeyTranslateNoDeadKeysMask, &deadKeyState, MAX_LENGTH, &length, string
-            );
+            OSStatus error = UCKeyTranslate(layout,
+                                            virtualCode,
+                                            kUCKeyActionDown,
+                                            modifiers,
+                                            LMGetKbdType(),
+                                            kUCKeyTranslateNoDeadKeysMask,
+                                            &deadKeyState,
+                                            maxLength,
+                                            &length,
+                                            string);
 
             if (error != noErr)
             {
@@ -943,38 +895,10 @@
         if (code == Keyboard::Unknown)
             continue;
 
-<<<<<<< HEAD
-        ////////////////////////////////////////////////////////////
-        // These are known to be unbound:
-        //    Supposed Virtual | HID  | Supposed Key
-        //    ===============================================
-        //          0x1b       | 0x2d | Hyphen
-        //          0x39       | 0x39 | CapsLock
-        //          0x47       | 0x53 | NumLock
-        //          0x6e       | 0x65 | Application
-        //          0x4c       | 0x77 | Select
-
-        //if (code == Keyboard::Unknown) { // The key is unknown.
-        //    sf::err() << "This is an unknown key. Virtual key code is 0x"
-        //              << std::hex
-        //              << (UInt32)virtualCode
-        //              << " and HID usage code is 0x"
-        //              << usageCode
-        //              << std::dec
-        //              << "."
-        //              << std::endl;
-        //}
-
-    } /* if (error == noErr) */
-    else
-    {
-        sf::err() << "Cannot translate the virtual key code, error: " << error << std::endl;
-=======
         // Register the bi-mapping
         if (m_keyToScancodeMapping[code] == Keyboard::Scan::Unknown)
             m_keyToScancodeMapping[code] = scan;
         m_scancodeToKeyMapping[scan] = code;
->>>>>>> e82d20c2
     }
 
     CFRelease(tis);
@@ -982,27 +906,21 @@
 
 
 ////////////////////////////////////////////////////////////
-void HIDInputManager::keyboardChanged(CFNotificationCenterRef /* center */, void* observer, CFStringRef /* name */, const void* /* object */, CFDictionaryRef /* userInfo */)
+void HIDInputManager::keyboardChanged(CFNotificationCenterRef /* center */,
+                                      void* observer,
+                                      CFStringRef /* name */,
+                                      const void* /* object */,
+                                      CFDictionaryRef /* userInfo */)
 {
     HIDInputManager* manager = static_cast<HIDInputManager*>(observer);
     manager->buildMappings();
 }
 
 
-<<<<<<< HEAD
-    if (m_layoutData != nil)
-        CFRelease(m_layoutData);
-
-    m_layoutData = nil;
-
-    // Do not release m_layout! It is owned by m_layoutData.
+////////////////////////////////////////////////////////////
+void HIDInputManager::freeUp()
+{
     if (m_manager != nil)
-=======
-////////////////////////////////////////////////////////////
-void HIDInputManager::freeUp()
-{
-    if (m_manager != 0)
->>>>>>> e82d20c2
         CFRelease(m_manager);
 
     m_manager = nil;
@@ -1018,7 +936,7 @@
 
 
 ////////////////////////////////////////////////////////////
-CFSetRef HIDInputManager::copyDevices(UInt32 page, UInt32 usage)
+CFSetRef HIDInputManager::copyDevices(std::uint32_t page, std::uint32_t usage)
 {
     // Filter and keep only the requested devices
     CFDictionaryRef mask = copyDevicesMask(page, usage);
@@ -1026,11 +944,7 @@
     IOHIDManagerSetDeviceMatching(m_manager, mask);
 
     CFRelease(mask);
-<<<<<<< HEAD
     mask = nil;
-=======
-    mask = NULL;
->>>>>>> e82d20c2
 
     CFSetRef devices = IOHIDManagerCopyDevices(m_manager);
     if (devices == nullptr)
@@ -1050,18 +964,8 @@
 ////////////////////////////////////////////////////////////
 bool HIDInputManager::isPressed(IOHIDElements& elements)
 {
-<<<<<<< HEAD
-    if (!m_isValid)
-        return false;
-
-    // state = true if at least one corresponding HID button is pressed
-    bool state = false;
-
-    for (auto it = elements.begin(); it != elements.end(); /* noop */)
-=======
     bool pressed = false;
-    for (IOHIDElements::iterator it = elements.begin(); it != elements.end() && !pressed; /* noop */)
->>>>>>> e82d20c2
+    for (auto it = elements.begin(); it != elements.end() && !pressed; /* noop */)
     {
         IOHIDValueRef value = nil;
 
@@ -1079,7 +983,6 @@
             pressed = (IOHIDValueGetIntegerValue(value) == 1);
             ++it;
         }
-
     }
 
     return pressed;
@@ -1087,14 +990,9 @@
 
 
 ////////////////////////////////////////////////////////////
-Keyboard::Scancode HIDInputManager::usageToScancode(UInt32 usage)
-{
-<<<<<<< HEAD
-    // Some usage key doesn't have any corresponding virtual
-    // code or it was not found (return 0xff).
+Keyboard::Scancode HIDInputManager::usageToScancode(std::uint32_t usage)
+{
     // clang-format off
-=======
->>>>>>> e82d20c2
     switch (usage)
     {
         case kHIDUsage_KeyboardErrorRollOver:  return Keyboard::Scan::Unknown;
@@ -1152,7 +1050,7 @@
         case kHIDUsage_KeyboardNonUSPound:          return Keyboard::Scan::Backslash;
         case kHIDUsage_KeyboardSemicolon:           return Keyboard::Scan::Semicolon;
         case kHIDUsage_KeyboardQuote:               return Keyboard::Scan::Apostrophe;
-        case kHIDUsage_KeyboardGraveAccentAndTilde: return IsIsoKeyboard ? Keyboard::Scan::NonUsBackslash : Keyboard::Scan::Grave;
+        case kHIDUsage_KeyboardGraveAccentAndTilde: return isIsoKeyboard ? Keyboard::Scan::NonUsBackslash : Keyboard::Scan::Grave;
         case kHIDUsage_KeyboardComma:               return Keyboard::Scan::Comma;
         case kHIDUsage_KeyboardPeriod:              return Keyboard::Scan::Period;
         case kHIDUsage_KeyboardSlash:               return Keyboard::Scan::Slash;
@@ -1206,7 +1104,7 @@
         case kHIDUsage_Keypad9: return Keyboard::Scan::Numpad9;
         case kHIDUsage_Keypad0: return Keyboard::Scan::Numpad0;
 
-        case kHIDUsage_KeyboardNonUSBackslash: return IsIsoKeyboard ? Keyboard::Scan::Grave : Keyboard::Scan::NonUsBackslash;
+        case kHIDUsage_KeyboardNonUSBackslash: return isIsoKeyboard ? Keyboard::Scan::Grave : Keyboard::Scan::NonUsBackslash;
         case kHIDUsage_KeyboardApplication:    return Keyboard::Scan::Application;
         case kHIDUsage_KeyboardPower:          return Keyboard::Scan::Unknown;
 
@@ -1278,7 +1176,7 @@
         case kHIDUsage_KeyboardCrSelOrProps:      return Keyboard::Scan::Unknown;
         case kHIDUsage_KeyboardExSel:             return Keyboard::Scan::Unknown;
 
-            /* 0xa5-0xdf Reserved */
+        /* 0xa5-0xdf Reserved */
 
         case kHIDUsage_KeyboardLeftControl:  return Keyboard::Scan::LControl;
         case kHIDUsage_KeyboardLeftShift:    return Keyboard::Scan::LShift;
@@ -1289,7 +1187,7 @@
         case kHIDUsage_KeyboardRightAlt:     return Keyboard::Scan::RAlt;
         case kHIDUsage_KeyboardRightGUI:     return Keyboard::Scan::RSystem;
 
-            /* 0xe8-0xffff Reserved */
+        /* 0xe8-0xffff Reserved */
 
         case kHIDUsage_Keyboard_Reserved: return Keyboard::Scan::Unknown;
         default:                          return Keyboard::Scan::Unknown;
@@ -1299,14 +1197,10 @@
 
 
 ////////////////////////////////////////////////////////
-UInt8 HIDInputManager::scanToVirtualCode(Keyboard::Scancode code)
-{
-<<<<<<< HEAD
+std::uint8_t HIDInputManager::scanToVirtualCode(Keyboard::Scancode code)
+{
     // clang-format off
-    switch (ch)
-=======
     switch (code)
->>>>>>> e82d20c2
     {
         case Keyboard::Scan::A: return 0x00;
         case Keyboard::Scan::B: return 0x0b;
@@ -1359,7 +1253,7 @@
         case Keyboard::Scan::Hyphen:      return 0x1b;
         case Keyboard::Scan::Semicolon:   return 0x29;
         case Keyboard::Scan::Apostrophe:  return 0x27;
-        case Keyboard::Scan::Grave:       return IsIsoKeyboard ? 0x0a : 0x32;
+        case Keyboard::Scan::Grave:       return isIsoKeyboard ? 0x0a : 0x32;
         case Keyboard::Scan::Comma:       return 0x2b;
         case Keyboard::Scan::Period:      return 0x2f;
         case Keyboard::Scan::Slash:       return 0x2c;
@@ -1449,7 +1343,7 @@
         case Keyboard::Scan::RAlt:     return 0x3a;
         case Keyboard::Scan::RSystem:  return 0x37;
 
-        default: return UnknownVirtualCode;
+        default: return unknownVirtualCode;
     }
     // clang-format on
 }
@@ -1458,14 +1352,8 @@
 ////////////////////////////////////////////////////////
 Keyboard::Key HIDInputManager::localizedKeyFallback(Keyboard::Scancode code)
 {
-<<<<<<< HEAD
-    // (Some) 0x code based on https://forums.macrumors.com/showthread.php?t=780577
-    // Some sf::Keyboard::Key are present twice.
     // clang-format off
-    switch (virtualKeycode)
-=======
     switch (code)
->>>>>>> e82d20c2
     {
         case Keyboard::Scan::Enter:      return Keyboard::Enter;
         case Keyboard::Scan::Escape:     return Keyboard::Escape;
