--- conflicted
+++ resolved
@@ -265,13 +265,8 @@
 ////////////////////////////////////////////////////////////
 - (void)notifyTouchBegin:(unsigned int)index atPosition:(sf::Vector2i)position
 {
-<<<<<<< HEAD
-    position.x *= backingScaleFactor;
-    position.y *= backingScaleFactor;
-=======
     position.x *= static_cast<int>(backingScaleFactor);
     position.y *= static_cast<int>(backingScaleFactor);
->>>>>>> c824d3d5
 
     // save the touch position
     if (index >= touchPositions.size())
@@ -294,13 +289,8 @@
 ////////////////////////////////////////////////////////////
 - (void)notifyTouchMove:(unsigned int)index atPosition:(sf::Vector2i)position
 {
-<<<<<<< HEAD
-    position.x *= backingScaleFactor;
-    position.y *= backingScaleFactor;
-=======
     position.x *= static_cast<int>(backingScaleFactor);
     position.y *= static_cast<int>(backingScaleFactor);
->>>>>>> c824d3d5
 
     // save the touch position
     if (index >= touchPositions.size())
