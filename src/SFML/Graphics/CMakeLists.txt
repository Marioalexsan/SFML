--- conflicted
+++ resolved
@@ -1,176 +1,168 @@
+
+set(INCROOT ${PROJECT_SOURCE_DIR}/include/SFML/Graphics)
+set(SRCROOT ${PROJECT_SOURCE_DIR}/src/SFML/Graphics)
+
+# all source files
+set(SRC
+    ${SRCROOT}/BlendMode.cpp
+    ${INCROOT}/BlendMode.hpp
+    ${SRCROOT}/Color.cpp
+    ${INCROOT}/Color.hpp
+    ${INCROOT}/Export.hpp
+    ${SRCROOT}/Font.cpp
+    ${INCROOT}/Font.hpp
+    ${INCROOT}/Glyph.hpp
+    ${SRCROOT}/GLCheck.cpp
+    ${SRCROOT}/GLCheck.hpp
+    ${SRCROOT}/GLExtensions.hpp
+    ${SRCROOT}/GLExtensions.cpp
+    ${SRCROOT}/Image.cpp
+    ${INCROOT}/Image.hpp
+    ${SRCROOT}/ImageLoader.cpp
+    ${SRCROOT}/ImageLoader.hpp
+    ${INCROOT}/PrimitiveType.hpp
+    ${INCROOT}/Rect.hpp
+    ${INCROOT}/Rect.inl
+    ${SRCROOT}/RenderStates.cpp
+    ${INCROOT}/RenderStates.hpp
+    ${SRCROOT}/RenderTexture.cpp
+    ${INCROOT}/RenderTexture.hpp
+    ${SRCROOT}/RenderTarget.cpp
+    ${INCROOT}/RenderTarget.hpp
+    ${SRCROOT}/RenderWindow.cpp
+    ${INCROOT}/RenderWindow.hpp
+    ${SRCROOT}/Shader.cpp
+    ${INCROOT}/Shader.hpp
+    ${SRCROOT}/Texture.cpp
+    ${INCROOT}/Texture.hpp
+    ${SRCROOT}/TextureSaver.cpp
+    ${SRCROOT}/TextureSaver.hpp
+    ${SRCROOT}/Transform.cpp
+    ${INCROOT}/Transform.hpp
+    ${SRCROOT}/Transformable.cpp
+    ${INCROOT}/Transformable.hpp
+    ${SRCROOT}/View.cpp
+    ${INCROOT}/View.hpp
+    ${SRCROOT}/Vertex.cpp
+    ${INCROOT}/Vertex.hpp
+)
+source_group("" FILES ${SRC})
+
+# drawables sources
+set(DRAWABLES_SRC
+    ${INCROOT}/Drawable.hpp
+    ${SRCROOT}/Shape.cpp
+    ${INCROOT}/Shape.hpp
+    ${SRCROOT}/CircleShape.cpp
+    ${INCROOT}/CircleShape.hpp
+    ${SRCROOT}/RectangleShape.cpp
+    ${INCROOT}/RectangleShape.hpp
+    ${SRCROOT}/ConvexShape.cpp
+    ${INCROOT}/ConvexShape.hpp
+    ${SRCROOT}/Sprite.cpp
+    ${INCROOT}/Sprite.hpp
+    ${SRCROOT}/Text.cpp
+    ${INCROOT}/Text.hpp
+    ${SRCROOT}/VertexArray.cpp
+    ${INCROOT}/VertexArray.hpp
+)
+source_group("drawables" FILES ${DRAWABLES_SRC})
+
+# render-texture sources
+set(RENDER_TEXTURE_SRC
+    ${SRCROOT}/RenderTextureImpl.cpp
+    ${SRCROOT}/RenderTextureImpl.hpp
+    ${SRCROOT}/RenderTextureImplFBO.cpp
+    ${SRCROOT}/RenderTextureImplFBO.hpp
+    ${SRCROOT}/RenderTextureImplDefault.cpp
+    ${SRCROOT}/RenderTextureImplDefault.hpp
+)
+source_group("render texture" FILES ${RENDER_TEXTURE_SRC})
+
+# stb_image sources
+set(STB_SRC
+    ${SRCROOT}/stb_image/stb_image.h
+    ${SRCROOT}/stb_image/stb_image_write.h
+)
+source_group("stb_image" FILES ${STB_SRC})
 
-set(INCROOT ${PROJECT_SOURCE_DIR}/include/SFML/Graphics)
-set(SRCROOT ${PROJECT_SOURCE_DIR}/src/SFML/Graphics)
-
-# all source files
-set(SRC
-    ${SRCROOT}/BlendMode.cpp
-    ${INCROOT}/BlendMode.hpp
-    ${SRCROOT}/Color.cpp
-    ${INCROOT}/Color.hpp
-    ${INCROOT}/Export.hpp
-    ${SRCROOT}/Font.cpp
-    ${INCROOT}/Font.hpp
-    ${INCROOT}/Glyph.hpp
-    ${SRCROOT}/GLCheck.cpp
-    ${SRCROOT}/GLCheck.hpp
-    ${SRCROOT}/GLExtensions.hpp
-    ${SRCROOT}/GLExtensions.cpp
-    ${SRCROOT}/Image.cpp
-    ${INCROOT}/Image.hpp
-    ${SRCROOT}/ImageLoader.cpp
-    ${SRCROOT}/ImageLoader.hpp
-    ${INCROOT}/PrimitiveType.hpp
-    ${INCROOT}/Rect.hpp
-    ${INCROOT}/Rect.inl
-    ${SRCROOT}/RenderStates.cpp
-    ${INCROOT}/RenderStates.hpp
-    ${SRCROOT}/RenderTexture.cpp
-    ${INCROOT}/RenderTexture.hpp
-    ${SRCROOT}/RenderTarget.cpp
-    ${INCROOT}/RenderTarget.hpp
-    ${SRCROOT}/RenderWindow.cpp
-    ${INCROOT}/RenderWindow.hpp
-    ${SRCROOT}/Shader.cpp
-    ${INCROOT}/Shader.hpp
-    ${SRCROOT}/Texture.cpp
-    ${INCROOT}/Texture.hpp
-    ${SRCROOT}/TextureSaver.cpp
-    ${SRCROOT}/TextureSaver.hpp
-    ${SRCROOT}/Transform.cpp
-    ${INCROOT}/Transform.hpp
-    ${SRCROOT}/Transformable.cpp
-    ${INCROOT}/Transformable.hpp
-    ${SRCROOT}/View.cpp
-    ${INCROOT}/View.hpp
-    ${SRCROOT}/Vertex.cpp
-    ${INCROOT}/Vertex.hpp
-)
-source_group("" FILES ${SRC})
-
-# drawables sources
-set(DRAWABLES_SRC
-    ${INCROOT}/Drawable.hpp
-    ${SRCROOT}/Shape.cpp
-    ${INCROOT}/Shape.hpp
-    ${SRCROOT}/CircleShape.cpp
-    ${INCROOT}/CircleShape.hpp
-    ${SRCROOT}/RectangleShape.cpp
-    ${INCROOT}/RectangleShape.hpp
-    ${SRCROOT}/ConvexShape.cpp
-    ${INCROOT}/ConvexShape.hpp
-    ${SRCROOT}/Sprite.cpp
-    ${INCROOT}/Sprite.hpp
-    ${SRCROOT}/Text.cpp
-    ${INCROOT}/Text.hpp
-    ${SRCROOT}/VertexArray.cpp
-    ${INCROOT}/VertexArray.hpp
-)
-source_group("drawables" FILES ${DRAWABLES_SRC})
-
-# render-texture sources
-set(RENDER_TEXTURE_SRC
-    ${SRCROOT}/RenderTextureImpl.cpp
-    ${SRCROOT}/RenderTextureImpl.hpp
-    ${SRCROOT}/RenderTextureImplFBO.cpp
-    ${SRCROOT}/RenderTextureImplFBO.hpp
-    ${SRCROOT}/RenderTextureImplDefault.cpp
-    ${SRCROOT}/RenderTextureImplDefault.hpp
-)
-source_group("render texture" FILES ${RENDER_TEXTURE_SRC})
-
-# stb_image sources
-set(STB_SRC
-    ${SRCROOT}/stb_image/stb_image.h
-    ${SRCROOT}/stb_image/stb_image_write.h
-)
-source_group("stb_image" FILES ${STB_SRC})
-
-# let CMake know about our additional graphics libraries paths (on Windows and OSX)
-if(SFML_OS_WINDOWS OR SFML_OS_MACOSX)
-    set(CMAKE_INCLUDE_PATH ${CMAKE_INCLUDE_PATH} "${PROJECT_SOURCE_DIR}/extlibs/headers/jpeg")
-<<<<<<< HEAD
+# let CMake know about our additional graphics libraries paths (on Windows and OSX)
+if(SFML_OS_WINDOWS OR SFML_OS_MACOSX)
+    set(CMAKE_INCLUDE_PATH ${CMAKE_INCLUDE_PATH} "${PROJECT_SOURCE_DIR}/extlibs/headers/jpeg")
 endif()
 
-# let CMake know about our additional graphics libraries paths
-=======
-endif()
+# let CMake know about our additional graphics libraries paths
+if(SFML_OS_WINDOWS)
+    set(CMAKE_INCLUDE_PATH ${CMAKE_INCLUDE_PATH} "${PROJECT_SOURCE_DIR}/extlibs/headers/libfreetype/windows")
+    set(CMAKE_INCLUDE_PATH ${CMAKE_INCLUDE_PATH} "${PROJECT_SOURCE_DIR}/extlibs/headers/libfreetype/windows/freetype")
+elseif(SFML_OS_MACOSX)
+    set(CMAKE_INCLUDE_PATH ${CMAKE_INCLUDE_PATH} "${PROJECT_SOURCE_DIR}/extlibs/headers/libfreetype/osx")
+    set(CMAKE_INCLUDE_PATH ${CMAKE_INCLUDE_PATH} "${PROJECT_SOURCE_DIR}/extlibs/headers/libfreetype/osx/freetype2")
+    set(CMAKE_LIBRARY_PATH ${CMAKE_LIBRARY_PATH} "${PROJECT_SOURCE_DIR}/extlibs/libs-osx/Frameworks")
+elseif(SFML_OS_IOS)
+    set(CMAKE_INCLUDE_PATH ${CMAKE_INCLUDE_PATH} "${PROJECT_SOURCE_DIR}/extlibs/headers/jpeg")
+    set(CMAKE_INCLUDE_PATH ${CMAKE_INCLUDE_PATH} "${PROJECT_SOURCE_DIR}/extlibs/headers/libfreetype/ios")
+    set(CMAKE_INCLUDE_PATH ${CMAKE_INCLUDE_PATH} "${PROJECT_SOURCE_DIR}/extlibs/headers/libfreetype/ios/freetype2")
+elseif(SFML_OS_ANDROID)
+    set(CMAKE_INCLUDE_PATH ${CMAKE_INCLUDE_PATH} "${PROJECT_SOURCE_DIR}/extlibs/headers/jpeg")
+    set(CMAKE_INCLUDE_PATH ${CMAKE_INCLUDE_PATH} "${PROJECT_SOURCE_DIR}/extlibs/headers/libfreetype/android")
+    set(CMAKE_INCLUDE_PATH ${CMAKE_INCLUDE_PATH} "${PROJECT_SOURCE_DIR}/extlibs/headers/libfreetype/android/freetype")
+endif()
 
->>>>>>> f99bbfc5
-if(SFML_OS_WINDOWS)
-    set(CMAKE_INCLUDE_PATH ${CMAKE_INCLUDE_PATH} "${PROJECT_SOURCE_DIR}/extlibs/headers/libfreetype/windows")
-    set(CMAKE_INCLUDE_PATH ${CMAKE_INCLUDE_PATH} "${PROJECT_SOURCE_DIR}/extlibs/headers/libfreetype/windows/freetype")
-elseif(SFML_OS_MACOSX)
-    set(CMAKE_INCLUDE_PATH ${CMAKE_INCLUDE_PATH} "${PROJECT_SOURCE_DIR}/extlibs/headers/libfreetype/osx")
-    set(CMAKE_INCLUDE_PATH ${CMAKE_INCLUDE_PATH} "${PROJECT_SOURCE_DIR}/extlibs/headers/libfreetype/osx/freetype2")
-    set(CMAKE_LIBRARY_PATH ${CMAKE_LIBRARY_PATH} "${PROJECT_SOURCE_DIR}/extlibs/libs-osx/Frameworks")
-<<<<<<< HEAD
-elseif(SFML_OS_IOS)
-    set(CMAKE_INCLUDE_PATH ${CMAKE_INCLUDE_PATH} "${PROJECT_SOURCE_DIR}/extlibs/headers/jpeg")
-    set(CMAKE_INCLUDE_PATH ${CMAKE_INCLUDE_PATH} "${PROJECT_SOURCE_DIR}/extlibs/headers/libfreetype/ios")
-    set(CMAKE_INCLUDE_PATH ${CMAKE_INCLUDE_PATH} "${PROJECT_SOURCE_DIR}/extlibs/headers/libfreetype/ios/freetype2")
-elseif(SFML_OS_ANDROID)
-    set(CMAKE_INCLUDE_PATH ${CMAKE_INCLUDE_PATH} "${PROJECT_SOURCE_DIR}/extlibs/headers/jpeg")
-    set(CMAKE_INCLUDE_PATH ${CMAKE_INCLUDE_PATH} "${PROJECT_SOURCE_DIR}/extlibs/headers/libfreetype/android")
-    set(CMAKE_INCLUDE_PATH ${CMAKE_INCLUDE_PATH} "${PROJECT_SOURCE_DIR}/extlibs/headers/libfreetype/android/freetype")
-=======
->>>>>>> f99bbfc5
-endif()
-
-# find external libraries
-if(NOT SFML_OPENGL_ES)
-    find_package(OpenGL REQUIRED)
-    find_package(GLEW REQUIRED)
-    if(SFML_OS_LINUX)
-        find_package(X11 REQUIRED)
-    endif()
-    include_directories(${FREETYPE_INCLUDE_DIRS} ${GLEW_INCLUDE_PATH} ${JPEG_INCLUDE_DIR} ${OPENGL_INCLUDE_DIR})
-endif()
-if(SFML_OPENGL_ES AND SFML_OS_LINUX)
-    find_package(EGL REQUIRED)
-    find_package(GLES REQUIRED)
-    include_directories(${EGL_INCLUDE_DIR} ${GLES_INCLUDE_DIR})
-endif()
-if(SFML_OS_ANDROID)
-    find_host_package(JPEG REQUIRED)
-    find_host_package(Freetype REQUIRED)
-else()
-    find_package(JPEG REQUIRED)
-    find_package(Freetype REQUIRED)
-endif()
-include_directories(${FREETYPE_INCLUDE_DIRS} ${JPEG_INCLUDE_DIR})
-
-# build the list of external libraries to link
-if(NOT SFML_OPENGL_ES)
-    list(APPEND GRAPHICS_EXT_LIBS ${GLEW_LIBRARY} ${OPENGL_gl_LIBRARY})
-    if(SFML_OS_LINUX)
-        list(APPEND GRAPHICS_EXT_LIBS ${X11_LIBRARIES})
-    endif()
-endif()
-if(SFML_OPENGL_ES AND SFML_OS_LINUX)
-    list(APPEND GRAPHICS_EXT_LIBS ${EGL_LIBRARY} ${GLES_LIBRARY})
-endif()
+# find external libraries
+if(NOT SFML_OPENGL_ES)
+    find_package(OpenGL REQUIRED)
+    find_package(GLEW REQUIRED)
+    if(SFML_OS_LINUX)
+        find_package(X11 REQUIRED)
+    endif()
+    include_directories(${FREETYPE_INCLUDE_DIRS} ${GLEW_INCLUDE_PATH} ${JPEG_INCLUDE_DIR} ${OPENGL_INCLUDE_DIR})
+endif()
+if(SFML_OPENGL_ES AND SFML_OS_LINUX)
+    find_package(EGL REQUIRED)
+    find_package(GLES REQUIRED)
+    include_directories(${EGL_INCLUDE_DIR} ${GLES_INCLUDE_DIR})
+endif()
+if(SFML_OS_ANDROID)
+    find_host_package(JPEG REQUIRED)
+    find_host_package(Freetype REQUIRED)
+else()
+    find_package(JPEG REQUIRED)
+    find_package(Freetype REQUIRED)
+endif()
+include_directories(${FREETYPE_INCLUDE_DIRS} ${JPEG_INCLUDE_DIR})
+
+# build the list of external libraries to link
+if(NOT SFML_OPENGL_ES)
+    list(APPEND GRAPHICS_EXT_LIBS ${GLEW_LIBRARY} ${OPENGL_gl_LIBRARY})
+    if(SFML_OS_LINUX)
+        list(APPEND GRAPHICS_EXT_LIBS ${X11_LIBRARIES})
+    endif()
+endif()
+if(SFML_OPENGL_ES AND SFML_OS_LINUX)
+    list(APPEND GRAPHICS_EXT_LIBS ${EGL_LIBRARY} ${GLES_LIBRARY})
+endif()
 if(SFML_OS_IOS)
-    list(APPEND GRAPHICS_EXT_LIBS "-framework OpenGLES")
-elseif(SFML_OS_ANDROID)
+    list(APPEND GRAPHICS_EXT_LIBS "-framework OpenGLES")
+elseif(SFML_OS_ANDROID)
     list(APPEND GRAPHICS_EXT_LIBS -lz)
-endif()
-list(APPEND GRAPHICS_EXT_LIBS ${FREETYPE_LIBRARY} ${JPEG_LIBRARY})
-
-# add preprocessor symbols
-if(NOT SFML_OPENGL_ES)
-    add_definitions(-DGLEW_STATIC)
-endif()
-add_definitions(-DSTBI_FAILURE_USERMSG)
-
-# ImageLoader.cpp must be compiled with the -fno-strict-aliasing
-# when gcc is used; otherwise saving PNGs may crash in stb_image_write
-if(SFML_OS_COMPILER_GCC)
-    set_source_files_properties(${SRCROOT}/ImageLoader.cpp PROPERTIES COMPILE_FLAGS -fno-strict-aliasing)
-endif()
-
-# define the sfml-graphics target
-sfml_add_library(sfml-graphics
-                 SOURCES ${SRC} ${DRAWABLES_SRC} ${RENDER_TEXTURE_SRC} ${STB_SRC}
-                 DEPENDS sfml-window sfml-system
-                 EXTERNAL_LIBS ${GRAPHICS_EXT_LIBS})
+endif()
+list(APPEND GRAPHICS_EXT_LIBS ${FREETYPE_LIBRARY} ${JPEG_LIBRARY})
+
+# add preprocessor symbols
+if(NOT SFML_OPENGL_ES)
+    add_definitions(-DGLEW_STATIC)
+endif()
+add_definitions(-DSTBI_FAILURE_USERMSG)
+
+# ImageLoader.cpp must be compiled with the -fno-strict-aliasing
+# when gcc is used; otherwise saving PNGs may crash in stb_image_write
+if(SFML_OS_COMPILER_GCC)
+    set_source_files_properties(${SRCROOT}/ImageLoader.cpp PROPERTIES COMPILE_FLAGS -fno-strict-aliasing)
+endif()
+
+# define the sfml-graphics target
+sfml_add_library(sfml-graphics
+                 SOURCES ${SRC} ${DRAWABLES_SRC} ${RENDER_TEXTURE_SRC} ${STB_SRC}
+                 DEPENDS sfml-window sfml-system
+                 EXTERNAL_LIBS ${GRAPHICS_EXT_LIBS})